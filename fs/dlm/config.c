--- conflicted
+++ resolved
@@ -169,7 +169,6 @@
 CONFIGFS_ATTR(cluster_, name);
 
 static int dlm_check_protocol_and_dlm_running(unsigned int x)
-<<<<<<< HEAD
 {
 	switch (x) {
 	case 0:
@@ -203,53 +202,10 @@
 {
 	if (!x)
 		return -EINVAL;
-=======
-{
-	switch (x) {
-	case 0:
-		/* TCP */
-		break;
-	case 1:
-		/* SCTP */
-		break;
-	default:
-		return -EINVAL;
-	}
-
-	if (dlm_allow_conn)
-		return -EBUSY;
->>>>>>> e48bf29c
 
 	return 0;
 }
 
-<<<<<<< HEAD
-static int dlm_check_buffer_size(unsigned int x)
-{
-	if (x < DEFAULT_BUFFER_SIZE)
-=======
-static int dlm_check_zero_and_dlm_running(unsigned int x)
-{
-	if (!x)
-		return -EINVAL;
-
-	if (dlm_allow_conn)
-		return -EBUSY;
-
-	return 0;
-}
-
-static int dlm_check_zero(unsigned int x)
-{
-	if (!x)
->>>>>>> e48bf29c
-		return -EINVAL;
-
-	return 0;
-}
-
-<<<<<<< HEAD
-=======
 static int dlm_check_buffer_size(unsigned int x)
 {
 	if (x < DLM_MAX_SOCKET_BUFSIZE)
@@ -258,7 +214,6 @@
 	return 0;
 }
 
->>>>>>> e48bf29c
 CLUSTER_ATTR(tcp_port, dlm_check_zero_and_dlm_running);
 CLUSTER_ATTR(buffer_size, dlm_check_buffer_size);
 CLUSTER_ATTR(rsbtbl_size, dlm_check_zero);
