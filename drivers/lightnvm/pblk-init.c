/*
 * Copyright (C) 2015 IT University of Copenhagen (rrpc.c)
 * Copyright (C) 2016 CNEX Labs
 * Initial release: Javier Gonzalez <javier@cnexlabs.com>
 *                  Matias Bjorling <matias@cnexlabs.com>
 *
 * This program is free software; you can redistribute it and/or
 * modify it under the terms of the GNU General Public License version
 * 2 as published by the Free Software Foundation.
 *
 * This program is distributed in the hope that it will be useful, but
 * WITHOUT ANY WARRANTY; without even the implied warranty of
 * MERCHANTABILITY or FITNESS FOR A PARTICULAR PURPOSE.  See the GNU
 * General Public License for more details.
 *
 * Implementation of a physical block-device target for Open-channel SSDs.
 *
 * pblk-init.c - pblk's initialization.
 */

#include "pblk.h"

static struct kmem_cache *pblk_ws_cache, *pblk_rec_cache, *pblk_g_rq_cache,
				*pblk_w_rq_cache;
static DECLARE_RWSEM(pblk_lock);
struct bio_set *pblk_bio_set;

static int pblk_rw_io(struct request_queue *q, struct pblk *pblk,
			  struct bio *bio)
{
	int ret;

	/* Read requests must be <= 256kb due to NVMe's 64 bit completion bitmap
	 * constraint. Writes can be of arbitrary size.
	 */
	if (bio_data_dir(bio) == READ) {
		blk_queue_split(q, &bio);
		ret = pblk_submit_read(pblk, bio);
		if (ret == NVM_IO_DONE && bio_flagged(bio, BIO_CLONED))
			bio_put(bio);

		return ret;
	}

	/* Prevent deadlock in the case of a modest LUN configuration and large
	 * user I/Os. Unless stalled, the rate limiter leaves at least 256KB
	 * available for user I/O.
	 */
	if (pblk_get_secs(bio) > pblk_rl_max_io(&pblk->rl))
		blk_queue_split(q, &bio);

	return pblk_write_to_cache(pblk, bio, PBLK_IOTYPE_USER);
}

static blk_qc_t pblk_make_rq(struct request_queue *q, struct bio *bio)
{
	struct pblk *pblk = q->queuedata;

	if (bio_op(bio) == REQ_OP_DISCARD) {
		pblk_discard(pblk, bio);
		if (!(bio->bi_opf & REQ_PREFLUSH)) {
			bio_endio(bio);
			return BLK_QC_T_NONE;
		}
	}

	switch (pblk_rw_io(q, pblk, bio)) {
	case NVM_IO_ERR:
		bio_io_error(bio);
		break;
	case NVM_IO_DONE:
		bio_endio(bio);
		break;
	}

	return BLK_QC_T_NONE;
}

static size_t pblk_trans_map_size(struct pblk *pblk)
{
	int entry_size = 8;

	if (pblk->ppaf_bitsize < 32)
		entry_size = 4;

	return entry_size * pblk->rl.nr_secs;
}

#ifdef CONFIG_NVM_DEBUG
static u32 pblk_l2p_crc(struct pblk *pblk)
{
	size_t map_size;
	u32 crc = ~(u32)0;

	map_size = pblk_trans_map_size(pblk);
	crc = crc32_le(crc, pblk->trans_map, map_size);
	return crc;
}
#endif

static void pblk_l2p_free(struct pblk *pblk)
{
	vfree(pblk->trans_map);
}

static int pblk_l2p_init(struct pblk *pblk)
{
	sector_t i;
	struct ppa_addr ppa;
	size_t map_size;

	map_size = pblk_trans_map_size(pblk);
	pblk->trans_map = vmalloc(map_size);
	if (!pblk->trans_map)
		return -ENOMEM;

	pblk_ppa_set_empty(&ppa);

	for (i = 0; i < pblk->rl.nr_secs; i++)
		pblk_trans_map_set(pblk, i, ppa);

	return 0;
}

static void pblk_rwb_free(struct pblk *pblk)
{
	if (pblk_rb_tear_down_check(&pblk->rwb))
		pr_err("pblk: write buffer error on tear down\n");

	pblk_rb_data_free(&pblk->rwb);
	vfree(pblk_rb_entries_ref(&pblk->rwb));
}

static int pblk_rwb_init(struct pblk *pblk)
{
	struct nvm_tgt_dev *dev = pblk->dev;
	struct nvm_geo *geo = &dev->geo;
	struct pblk_rb_entry *entries;
	unsigned long nr_entries;
	unsigned int power_size, power_seg_sz;

	nr_entries = pblk_rb_calculate_size(pblk->pgs_in_buffer);

	entries = vzalloc(nr_entries * sizeof(struct pblk_rb_entry));
	if (!entries)
		return -ENOMEM;

	power_size = get_count_order(nr_entries);
	power_seg_sz = get_count_order(geo->sec_size);

	return pblk_rb_init(&pblk->rwb, entries, power_size, power_seg_sz);
}

/* Minimum pages needed within a lun */
#define ADDR_POOL_SIZE 64

static int pblk_set_ppaf(struct pblk *pblk)
{
	struct nvm_tgt_dev *dev = pblk->dev;
	struct nvm_geo *geo = &dev->geo;
	struct nvm_addr_format ppaf = geo->ppaf;
	int power_len;

	/* Re-calculate channel and lun format to adapt to configuration */
	power_len = get_count_order(geo->nr_chnls);
	if (1 << power_len != geo->nr_chnls) {
		pr_err("pblk: supports only power-of-two channel config.\n");
		return -EINVAL;
	}
	ppaf.ch_len = power_len;

	power_len = get_count_order(geo->nr_luns);
	if (1 << power_len != geo->nr_luns) {
		pr_err("pblk: supports only power-of-two LUN config.\n");
		return -EINVAL;
	}
	ppaf.lun_len = power_len;

	pblk->ppaf.sec_offset = 0;
	pblk->ppaf.pln_offset = ppaf.sect_len;
	pblk->ppaf.ch_offset = pblk->ppaf.pln_offset + ppaf.pln_len;
	pblk->ppaf.lun_offset = pblk->ppaf.ch_offset + ppaf.ch_len;
	pblk->ppaf.pg_offset = pblk->ppaf.lun_offset + ppaf.lun_len;
	pblk->ppaf.blk_offset = pblk->ppaf.pg_offset + ppaf.pg_len;
	pblk->ppaf.sec_mask = (1ULL << ppaf.sect_len) - 1;
	pblk->ppaf.pln_mask = ((1ULL << ppaf.pln_len) - 1) <<
							pblk->ppaf.pln_offset;
	pblk->ppaf.ch_mask = ((1ULL << ppaf.ch_len) - 1) <<
							pblk->ppaf.ch_offset;
	pblk->ppaf.lun_mask = ((1ULL << ppaf.lun_len) - 1) <<
							pblk->ppaf.lun_offset;
	pblk->ppaf.pg_mask = ((1ULL << ppaf.pg_len) - 1) <<
							pblk->ppaf.pg_offset;
	pblk->ppaf.blk_mask = ((1ULL << ppaf.blk_len) - 1) <<
							pblk->ppaf.blk_offset;

	pblk->ppaf_bitsize = pblk->ppaf.blk_offset + ppaf.blk_len;

	return 0;
}

static int pblk_init_global_caches(struct pblk *pblk)
{
	down_write(&pblk_lock);
	pblk_ws_cache = kmem_cache_create("pblk_blk_ws",
				sizeof(struct pblk_line_ws), 0, 0, NULL);
	if (!pblk_ws_cache) {
		up_write(&pblk_lock);
		return -ENOMEM;
	}

	pblk_rec_cache = kmem_cache_create("pblk_rec",
				sizeof(struct pblk_rec_ctx), 0, 0, NULL);
	if (!pblk_rec_cache) {
		kmem_cache_destroy(pblk_ws_cache);
		up_write(&pblk_lock);
		return -ENOMEM;
	}

	pblk_g_rq_cache = kmem_cache_create("pblk_g_rq", pblk_g_rq_size,
				0, 0, NULL);
	if (!pblk_g_rq_cache) {
		kmem_cache_destroy(pblk_ws_cache);
		kmem_cache_destroy(pblk_rec_cache);
		up_write(&pblk_lock);
		return -ENOMEM;
	}

	pblk_w_rq_cache = kmem_cache_create("pblk_w_rq", pblk_w_rq_size,
				0, 0, NULL);
	if (!pblk_w_rq_cache) {
		kmem_cache_destroy(pblk_ws_cache);
		kmem_cache_destroy(pblk_rec_cache);
		kmem_cache_destroy(pblk_g_rq_cache);
		up_write(&pblk_lock);
		return -ENOMEM;
	}
	up_write(&pblk_lock);

	return 0;
}

static void pblk_free_global_caches(struct pblk *pblk)
{
	kmem_cache_destroy(pblk_ws_cache);
	kmem_cache_destroy(pblk_rec_cache);
	kmem_cache_destroy(pblk_g_rq_cache);
	kmem_cache_destroy(pblk_w_rq_cache);
}

static int pblk_core_init(struct pblk *pblk)
{
	struct nvm_tgt_dev *dev = pblk->dev;
	struct nvm_geo *geo = &dev->geo;

	pblk->pgs_in_buffer = NVM_MEM_PAGE_WRITE * geo->sec_per_pg *
						geo->nr_planes * geo->all_luns;

	if (pblk_init_global_caches(pblk))
		return -ENOMEM;

	/* Internal bios can be at most the sectors signaled by the device. */
	pblk->page_bio_pool = mempool_create_page_pool(nvm_max_phys_sects(dev),
									0);
	if (!pblk->page_bio_pool)
		goto free_global_caches;

	pblk->gen_ws_pool = mempool_create_slab_pool(PBLK_GEN_WS_POOL_SIZE,
							pblk_ws_cache);
	if (!pblk->gen_ws_pool)
		goto free_page_bio_pool;

	pblk->rec_pool = mempool_create_slab_pool(geo->all_luns,
							pblk_rec_cache);
	if (!pblk->rec_pool)
		goto free_gen_ws_pool;

<<<<<<< HEAD
	pblk->r_rq_pool = mempool_create_slab_pool(geo->nr_luns,
=======
	pblk->r_rq_pool = mempool_create_slab_pool(geo->all_luns,
>>>>>>> 5fa4ec9c
							pblk_g_rq_cache);
	if (!pblk->r_rq_pool)
		goto free_rec_pool;

<<<<<<< HEAD
	pblk->e_rq_pool = mempool_create_slab_pool(geo->nr_luns,
=======
	pblk->e_rq_pool = mempool_create_slab_pool(geo->all_luns,
>>>>>>> 5fa4ec9c
							pblk_g_rq_cache);
	if (!pblk->e_rq_pool)
		goto free_r_rq_pool;

<<<<<<< HEAD
	pblk->w_rq_pool = mempool_create_slab_pool(geo->nr_luns,
=======
	pblk->w_rq_pool = mempool_create_slab_pool(geo->all_luns,
>>>>>>> 5fa4ec9c
							pblk_w_rq_cache);
	if (!pblk->w_rq_pool)
		goto free_e_rq_pool;

	pblk->close_wq = alloc_workqueue("pblk-close-wq",
			WQ_MEM_RECLAIM | WQ_UNBOUND, PBLK_NR_CLOSE_JOBS);
	if (!pblk->close_wq)
		goto free_w_rq_pool;

	pblk->bb_wq = alloc_workqueue("pblk-bb-wq",
			WQ_MEM_RECLAIM | WQ_UNBOUND, 0);
	if (!pblk->bb_wq)
		goto free_close_wq;

	pblk->r_end_wq = alloc_workqueue("pblk-read-end-wq",
			WQ_MEM_RECLAIM | WQ_UNBOUND, 0);
	if (!pblk->r_end_wq)
		goto free_bb_wq;

	if (pblk_set_ppaf(pblk))
		goto free_r_end_wq;

	if (pblk_rwb_init(pblk))
		goto free_r_end_wq;

	INIT_LIST_HEAD(&pblk->compl_list);
	return 0;

free_r_end_wq:
	destroy_workqueue(pblk->r_end_wq);
free_bb_wq:
	destroy_workqueue(pblk->bb_wq);
free_close_wq:
	destroy_workqueue(pblk->close_wq);
free_w_rq_pool:
	mempool_destroy(pblk->w_rq_pool);
free_e_rq_pool:
	mempool_destroy(pblk->e_rq_pool);
free_r_rq_pool:
	mempool_destroy(pblk->r_rq_pool);
free_rec_pool:
	mempool_destroy(pblk->rec_pool);
free_gen_ws_pool:
	mempool_destroy(pblk->gen_ws_pool);
free_page_bio_pool:
	mempool_destroy(pblk->page_bio_pool);
free_global_caches:
	pblk_free_global_caches(pblk);
	return -ENOMEM;
}

static void pblk_core_free(struct pblk *pblk)
{
	if (pblk->close_wq)
		destroy_workqueue(pblk->close_wq);

	if (pblk->r_end_wq)
		destroy_workqueue(pblk->r_end_wq);

	if (pblk->bb_wq)
		destroy_workqueue(pblk->bb_wq);

	mempool_destroy(pblk->page_bio_pool);
	mempool_destroy(pblk->gen_ws_pool);
	mempool_destroy(pblk->rec_pool);
	mempool_destroy(pblk->r_rq_pool);
	mempool_destroy(pblk->e_rq_pool);
	mempool_destroy(pblk->w_rq_pool);

<<<<<<< HEAD
=======
	pblk_rwb_free(pblk);

>>>>>>> 5fa4ec9c
	pblk_free_global_caches(pblk);
}

static void pblk_luns_free(struct pblk *pblk)
{
	kfree(pblk->luns);
}

static void pblk_free_line_bitmaps(struct pblk_line *line)
{
	kfree(line->blk_bitmap);
	kfree(line->erase_bitmap);
}

static void pblk_lines_free(struct pblk *pblk)
{
	struct pblk_line_mgmt *l_mg = &pblk->l_mg;
	struct pblk_line *line;
	int i;

	spin_lock(&l_mg->free_lock);
	for (i = 0; i < l_mg->nr_lines; i++) {
		line = &pblk->lines[i];

		pblk_line_free(pblk, line);
		pblk_free_line_bitmaps(line);
	}
	spin_unlock(&l_mg->free_lock);
}

static void pblk_line_meta_free(struct pblk *pblk)
{
	struct pblk_line_mgmt *l_mg = &pblk->l_mg;
	int i;

	kfree(l_mg->bb_template);
	kfree(l_mg->bb_aux);
	kfree(l_mg->vsc_list);

	for (i = 0; i < PBLK_DATA_LINES; i++) {
		kfree(l_mg->sline_meta[i]);
		pblk_mfree(l_mg->eline_meta[i]->buf, l_mg->emeta_alloc_type);
		kfree(l_mg->eline_meta[i]);
	}

	kfree(pblk->lines);
}

static int pblk_bb_discovery(struct nvm_tgt_dev *dev, struct pblk_lun *rlun)
{
	struct nvm_geo *geo = &dev->geo;
	struct ppa_addr ppa;
	u8 *blks;
	int nr_blks, ret;

	nr_blks = geo->nr_chks * geo->plane_mode;
	blks = kmalloc(nr_blks, GFP_KERNEL);
	if (!blks)
		return -ENOMEM;

	ppa.ppa = 0;
	ppa.g.ch = rlun->bppa.g.ch;
	ppa.g.lun = rlun->bppa.g.lun;

	ret = nvm_get_tgt_bb_tbl(dev, ppa, blks);
	if (ret)
		goto out;

	nr_blks = nvm_bb_tbl_fold(dev->parent, blks, nr_blks);
	if (nr_blks < 0) {
		ret = nr_blks;
		goto out;
	}

	rlun->bb_list = blks;

	return 0;
out:
	kfree(blks);
	return ret;
}

static int pblk_bb_line(struct pblk *pblk, struct pblk_line *line,
			int blk_per_line)
{
	struct nvm_tgt_dev *dev = pblk->dev;
	struct nvm_geo *geo = &dev->geo;
	struct pblk_lun *rlun;
	int bb_cnt = 0;
	int i;

	for (i = 0; i < blk_per_line; i++) {
		rlun = &pblk->luns[i];
		if (rlun->bb_list[line->id] == NVM_BLK_T_FREE)
			continue;

		set_bit(pblk_ppa_to_pos(geo, rlun->bppa), line->blk_bitmap);
		bb_cnt++;
	}

	return bb_cnt;
}

static int pblk_alloc_line_bitmaps(struct pblk *pblk, struct pblk_line *line)
{
	struct pblk_line_meta *lm = &pblk->lm;

	line->blk_bitmap = kzalloc(lm->blk_bitmap_len, GFP_KERNEL);
	if (!line->blk_bitmap)
		return -ENOMEM;

	line->erase_bitmap = kzalloc(lm->blk_bitmap_len, GFP_KERNEL);
	if (!line->erase_bitmap) {
		kfree(line->blk_bitmap);
		return -ENOMEM;
	}

	return 0;
}

static int pblk_luns_init(struct pblk *pblk, struct ppa_addr *luns)
{
	struct nvm_tgt_dev *dev = pblk->dev;
	struct nvm_geo *geo = &dev->geo;
	struct pblk_lun *rlun;
	int i, ret;

	/* TODO: Implement unbalanced LUN support */
	if (geo->nr_luns < 0) {
		pr_err("pblk: unbalanced LUN config.\n");
		return -EINVAL;
	}

	pblk->luns = kcalloc(geo->all_luns, sizeof(struct pblk_lun),
								GFP_KERNEL);
	if (!pblk->luns)
		return -ENOMEM;

	for (i = 0; i < geo->all_luns; i++) {
		/* Stripe across channels */
		int ch = i % geo->nr_chnls;
		int lun_raw = i / geo->nr_chnls;
		int lunid = lun_raw + ch * geo->nr_luns;

		rlun = &pblk->luns[i];
		rlun->bppa = luns[lunid];

		sema_init(&rlun->wr_sem, 1);

		ret = pblk_bb_discovery(dev, rlun);
		if (ret) {
			while (--i >= 0)
				kfree(pblk->luns[i].bb_list);
			return ret;
		}
	}

	return 0;
}

static int pblk_lines_configure(struct pblk *pblk, int flags)
{
	struct pblk_line *line = NULL;
	int ret = 0;

	if (!(flags & NVM_TARGET_FACTORY)) {
		line = pblk_recov_l2p(pblk);
		if (IS_ERR(line)) {
			pr_err("pblk: could not recover l2p table\n");
			ret = -EFAULT;
		}
	}

#ifdef CONFIG_NVM_DEBUG
	pr_info("pblk init: L2P CRC: %x\n", pblk_l2p_crc(pblk));
#endif

	/* Free full lines directly as GC has not been started yet */
	pblk_gc_free_full_lines(pblk);

	if (!line) {
		/* Configure next line for user data */
		line = pblk_line_get_first_data(pblk);
		if (!line) {
			pr_err("pblk: line list corrupted\n");
			ret = -EFAULT;
		}
	}

	return ret;
}

/* See comment over struct line_emeta definition */
static unsigned int calc_emeta_len(struct pblk *pblk)
{
	struct pblk_line_meta *lm = &pblk->lm;
	struct pblk_line_mgmt *l_mg = &pblk->l_mg;
	struct nvm_tgt_dev *dev = pblk->dev;
	struct nvm_geo *geo = &dev->geo;

	/* Round to sector size so that lba_list starts on its own sector */
	lm->emeta_sec[1] = DIV_ROUND_UP(
			sizeof(struct line_emeta) + lm->blk_bitmap_len,
			geo->sec_size);
	lm->emeta_len[1] = lm->emeta_sec[1] * geo->sec_size;

	/* Round to sector size so that vsc_list starts on its own sector */
	lm->dsec_per_line = lm->sec_per_line - lm->emeta_sec[0];
	lm->emeta_sec[2] = DIV_ROUND_UP(lm->dsec_per_line * sizeof(u64),
			geo->sec_size);
	lm->emeta_len[2] = lm->emeta_sec[2] * geo->sec_size;

	lm->emeta_sec[3] = DIV_ROUND_UP(l_mg->nr_lines * sizeof(u32),
			geo->sec_size);
	lm->emeta_len[3] = lm->emeta_sec[3] * geo->sec_size;

	lm->vsc_list_len = l_mg->nr_lines * sizeof(u32);

	return (lm->emeta_len[1] + lm->emeta_len[2] + lm->emeta_len[3]);
}

static void pblk_set_provision(struct pblk *pblk, long nr_free_blks)
{
	struct nvm_tgt_dev *dev = pblk->dev;
	struct pblk_line_mgmt *l_mg = &pblk->l_mg;
	struct pblk_line_meta *lm = &pblk->lm;
	struct nvm_geo *geo = &dev->geo;
	sector_t provisioned;
	int sec_meta, blk_meta;

	if (geo->op == NVM_TARGET_DEFAULT_OP)
		pblk->op = PBLK_DEFAULT_OP;
	else
		pblk->op = geo->op;

	provisioned = nr_free_blks;
	provisioned *= (100 - pblk->op);
	sector_div(provisioned, 100);

	pblk->op_blks = nr_free_blks - provisioned;

	/* Internally pblk manages all free blocks, but all calculations based
	 * on user capacity consider only provisioned blocks
	 */
	pblk->rl.total_blocks = nr_free_blks;
	pblk->rl.nr_secs = nr_free_blks * geo->sec_per_chk;

	/* Consider sectors used for metadata */
	sec_meta = (lm->smeta_sec + lm->emeta_sec[0]) * l_mg->nr_free_lines;
	blk_meta = DIV_ROUND_UP(sec_meta, geo->sec_per_chk);

	pblk->capacity = (provisioned - blk_meta) * geo->sec_per_chk;

	atomic_set(&pblk->rl.free_blocks, nr_free_blks);
	atomic_set(&pblk->rl.free_user_blocks, nr_free_blks);
}

static int pblk_lines_alloc_metadata(struct pblk *pblk)
{
	struct pblk_line_mgmt *l_mg = &pblk->l_mg;
	struct pblk_line_meta *lm = &pblk->lm;
	int i;

	/* smeta is always small enough to fit on a kmalloc memory allocation,
	 * emeta depends on the number of LUNs allocated to the pblk instance
	 */
	for (i = 0; i < PBLK_DATA_LINES; i++) {
		l_mg->sline_meta[i] = kmalloc(lm->smeta_len, GFP_KERNEL);
		if (!l_mg->sline_meta[i])
			goto fail_free_smeta;
	}

	/* emeta allocates three different buffers for managing metadata with
	 * in-memory and in-media layouts
	 */
	for (i = 0; i < PBLK_DATA_LINES; i++) {
		struct pblk_emeta *emeta;

		emeta = kmalloc(sizeof(struct pblk_emeta), GFP_KERNEL);
		if (!emeta)
			goto fail_free_emeta;

		if (lm->emeta_len[0] > KMALLOC_MAX_CACHE_SIZE) {
			l_mg->emeta_alloc_type = PBLK_VMALLOC_META;

			emeta->buf = vmalloc(lm->emeta_len[0]);
			if (!emeta->buf) {
				kfree(emeta);
				goto fail_free_emeta;
			}

			emeta->nr_entries = lm->emeta_sec[0];
			l_mg->eline_meta[i] = emeta;
		} else {
			l_mg->emeta_alloc_type = PBLK_KMALLOC_META;

			emeta->buf = kmalloc(lm->emeta_len[0], GFP_KERNEL);
			if (!emeta->buf) {
				kfree(emeta);
				goto fail_free_emeta;
			}

			emeta->nr_entries = lm->emeta_sec[0];
			l_mg->eline_meta[i] = emeta;
		}
	}

	l_mg->vsc_list = kcalloc(l_mg->nr_lines, sizeof(__le32), GFP_KERNEL);
	if (!l_mg->vsc_list)
		goto fail_free_emeta;

	for (i = 0; i < l_mg->nr_lines; i++)
		l_mg->vsc_list[i] = cpu_to_le32(EMPTY_ENTRY);

	return 0;

fail_free_emeta:
	while (--i >= 0) {
		if (l_mg->emeta_alloc_type == PBLK_VMALLOC_META)
			vfree(l_mg->eline_meta[i]->buf);
		else
			kfree(l_mg->eline_meta[i]->buf);
		kfree(l_mg->eline_meta[i]);
	}

fail_free_smeta:
	for (i = 0; i < PBLK_DATA_LINES; i++)
		kfree(l_mg->sline_meta[i]);

	return -ENOMEM;
}

static int pblk_lines_init(struct pblk *pblk)
{
	struct nvm_tgt_dev *dev = pblk->dev;
	struct nvm_geo *geo = &dev->geo;
	struct pblk_line_mgmt *l_mg = &pblk->l_mg;
	struct pblk_line_meta *lm = &pblk->lm;
	struct pblk_line *line;
	unsigned int smeta_len, emeta_len;
	long nr_bad_blks, nr_free_blks;
	int bb_distance, max_write_ppas, mod;
	int i, ret;

	pblk->min_write_pgs = geo->sec_per_pl * (geo->sec_size / PAGE_SIZE);
	max_write_ppas = pblk->min_write_pgs * geo->all_luns;
	pblk->max_write_pgs = (max_write_ppas < nvm_max_phys_sects(dev)) ?
				max_write_ppas : nvm_max_phys_sects(dev);
	pblk_set_sec_per_write(pblk, pblk->min_write_pgs);

	if (pblk->max_write_pgs > PBLK_MAX_REQ_ADDRS) {
		pr_err("pblk: cannot support device max_phys_sect\n");
		return -EINVAL;
	}

	div_u64_rem(geo->sec_per_chk, pblk->min_write_pgs, &mod);
	if (mod) {
		pr_err("pblk: bad configuration of sectors/pages\n");
		return -EINVAL;
	}

	l_mg->nr_lines = geo->nr_chks;
	l_mg->log_line = l_mg->data_line = NULL;
	l_mg->l_seq_nr = l_mg->d_seq_nr = 0;
	l_mg->nr_free_lines = 0;
	bitmap_zero(&l_mg->meta_bitmap, PBLK_DATA_LINES);

	lm->sec_per_line = geo->sec_per_chk * geo->all_luns;
	lm->blk_per_line = geo->all_luns;
	lm->blk_bitmap_len = BITS_TO_LONGS(geo->all_luns) * sizeof(long);
	lm->sec_bitmap_len = BITS_TO_LONGS(lm->sec_per_line) * sizeof(long);
<<<<<<< HEAD
	lm->lun_bitmap_len = BITS_TO_LONGS(geo->nr_luns) * sizeof(long);
	lm->mid_thrs = lm->sec_per_line / 2;
	lm->high_thrs = lm->sec_per_line / 4;
	lm->meta_distance = (geo->nr_luns / 2) * pblk->min_write_pgs;
=======
	lm->lun_bitmap_len = BITS_TO_LONGS(geo->all_luns) * sizeof(long);
	lm->mid_thrs = lm->sec_per_line / 2;
	lm->high_thrs = lm->sec_per_line / 4;
	lm->meta_distance = (geo->all_luns / 2) * pblk->min_write_pgs;
>>>>>>> 5fa4ec9c

	/* Calculate necessary pages for smeta. See comment over struct
	 * line_smeta definition
	 */
	i = 1;
add_smeta_page:
	lm->smeta_sec = i * geo->sec_per_pl;
	lm->smeta_len = lm->smeta_sec * geo->sec_size;

	smeta_len = sizeof(struct line_smeta) + lm->lun_bitmap_len;
	if (smeta_len > lm->smeta_len) {
		i++;
		goto add_smeta_page;
	}

	/* Calculate necessary pages for emeta. See comment over struct
	 * line_emeta definition
	 */
	i = 1;
add_emeta_page:
	lm->emeta_sec[0] = i * geo->sec_per_pl;
	lm->emeta_len[0] = lm->emeta_sec[0] * geo->sec_size;

	emeta_len = calc_emeta_len(pblk);
	if (emeta_len > lm->emeta_len[0]) {
		i++;
		goto add_emeta_page;
	}

<<<<<<< HEAD
	lm->emeta_bb = geo->nr_luns > i ? geo->nr_luns - i : 0;

	lm->min_blk_line = 1;
	if (geo->nr_luns > 1)
		lm->min_blk_line += DIV_ROUND_UP(lm->smeta_sec +
					lm->emeta_sec[0], geo->sec_per_blk);
=======
	lm->emeta_bb = geo->all_luns > i ? geo->all_luns - i : 0;

	lm->min_blk_line = 1;
	if (geo->all_luns > 1)
		lm->min_blk_line += DIV_ROUND_UP(lm->smeta_sec +
					lm->emeta_sec[0], geo->sec_per_chk);
>>>>>>> 5fa4ec9c

	if (lm->min_blk_line > lm->blk_per_line) {
		pr_err("pblk: config. not supported. Min. LUN in line:%d\n",
							lm->blk_per_line);
		ret = -EINVAL;
		goto fail;
	}

	ret = pblk_lines_alloc_metadata(pblk);
	if (ret)
		goto fail;

	l_mg->bb_template = kzalloc(lm->sec_bitmap_len, GFP_KERNEL);
	if (!l_mg->bb_template) {
		ret = -ENOMEM;
		goto fail_free_meta;
	}

	l_mg->bb_aux = kzalloc(lm->sec_bitmap_len, GFP_KERNEL);
	if (!l_mg->bb_aux) {
		ret = -ENOMEM;
		goto fail_free_bb_template;
	}

	bb_distance = (geo->all_luns) * geo->sec_per_pl;
	for (i = 0; i < lm->sec_per_line; i += bb_distance)
		bitmap_set(l_mg->bb_template, i, geo->sec_per_pl);

	INIT_LIST_HEAD(&l_mg->free_list);
	INIT_LIST_HEAD(&l_mg->corrupt_list);
	INIT_LIST_HEAD(&l_mg->bad_list);
	INIT_LIST_HEAD(&l_mg->gc_full_list);
	INIT_LIST_HEAD(&l_mg->gc_high_list);
	INIT_LIST_HEAD(&l_mg->gc_mid_list);
	INIT_LIST_HEAD(&l_mg->gc_low_list);
	INIT_LIST_HEAD(&l_mg->gc_empty_list);

	INIT_LIST_HEAD(&l_mg->emeta_list);

	l_mg->gc_lists[0] = &l_mg->gc_high_list;
	l_mg->gc_lists[1] = &l_mg->gc_mid_list;
	l_mg->gc_lists[2] = &l_mg->gc_low_list;

	spin_lock_init(&l_mg->free_lock);
	spin_lock_init(&l_mg->close_lock);
	spin_lock_init(&l_mg->gc_lock);

	pblk->lines = kcalloc(l_mg->nr_lines, sizeof(struct pblk_line),
								GFP_KERNEL);
	if (!pblk->lines) {
		ret = -ENOMEM;
		goto fail_free_bb_aux;
	}

	nr_free_blks = 0;
	for (i = 0; i < l_mg->nr_lines; i++) {
		int blk_in_line;

		line = &pblk->lines[i];

		line->pblk = pblk;
		line->id = i;
		line->type = PBLK_LINETYPE_FREE;
		line->state = PBLK_LINESTATE_FREE;
		line->gc_group = PBLK_LINEGC_NONE;
		line->vsc = &l_mg->vsc_list[i];
		spin_lock_init(&line->lock);

		ret = pblk_alloc_line_bitmaps(pblk, line);
		if (ret)
			goto fail_free_lines;

		nr_bad_blks = pblk_bb_line(pblk, line, lm->blk_per_line);
		if (nr_bad_blks < 0 || nr_bad_blks > lm->blk_per_line) {
			pblk_free_line_bitmaps(line);
			ret = -EINVAL;
			goto fail_free_lines;
		}

		blk_in_line = lm->blk_per_line - nr_bad_blks;
		if (blk_in_line < lm->min_blk_line) {
			line->state = PBLK_LINESTATE_BAD;
			list_add_tail(&line->list, &l_mg->bad_list);
			continue;
		}

		nr_free_blks += blk_in_line;
		atomic_set(&line->blk_in_line, blk_in_line);

		l_mg->nr_free_lines++;
		list_add_tail(&line->list, &l_mg->free_list);
	}

	pblk_set_provision(pblk, nr_free_blks);

	/* Cleanup per-LUN bad block lists - managed within lines on run-time */
	for (i = 0; i < geo->all_luns; i++)
		kfree(pblk->luns[i].bb_list);

	return 0;
fail_free_lines:
	while (--i >= 0)
		pblk_free_line_bitmaps(&pblk->lines[i]);
fail_free_bb_aux:
	kfree(l_mg->bb_aux);
fail_free_bb_template:
	kfree(l_mg->bb_template);
fail_free_meta:
	pblk_line_meta_free(pblk);
fail:
	for (i = 0; i < geo->all_luns; i++)
		kfree(pblk->luns[i].bb_list);

	return ret;
}

static int pblk_writer_init(struct pblk *pblk)
{
<<<<<<< HEAD
	timer_setup(&pblk->wtimer, pblk_write_timer_fn, 0);
	mod_timer(&pblk->wtimer, jiffies + msecs_to_jiffies(100));

=======
>>>>>>> 5fa4ec9c
	pblk->writer_ts = kthread_create(pblk_write_ts, pblk, "pblk-writer-t");
	if (IS_ERR(pblk->writer_ts)) {
		int err = PTR_ERR(pblk->writer_ts);

		if (err != -EINTR)
			pr_err("pblk: could not allocate writer kthread (%d)\n",
					err);
		return err;
	}

	timer_setup(&pblk->wtimer, pblk_write_timer_fn, 0);
	mod_timer(&pblk->wtimer, jiffies + msecs_to_jiffies(100));

	return 0;
}

static void pblk_writer_stop(struct pblk *pblk)
{
	/* The pipeline must be stopped and the write buffer emptied before the
	 * write thread is stopped
	 */
	WARN(pblk_rb_read_count(&pblk->rwb),
			"Stopping not fully persisted write buffer\n");

	WARN(pblk_rb_sync_count(&pblk->rwb),
			"Stopping not fully synced write buffer\n");

	if (pblk->writer_ts)
		kthread_stop(pblk->writer_ts);
	del_timer(&pblk->wtimer);
}

static void pblk_free(struct pblk *pblk)
{
	pblk_luns_free(pblk);
	pblk_lines_free(pblk);
	pblk_line_meta_free(pblk);
	pblk_core_free(pblk);
	pblk_l2p_free(pblk);

	kfree(pblk);
}

static void pblk_tear_down(struct pblk *pblk)
{
	pblk_pipeline_stop(pblk);
	pblk_writer_stop(pblk);
	pblk_rb_sync_l2p(&pblk->rwb);
	pblk_rl_free(&pblk->rl);

	pr_debug("pblk: consistent tear down\n");
}

static void pblk_exit(void *private)
{
	struct pblk *pblk = private;

	down_write(&pblk_lock);
	pblk_gc_exit(pblk);
	pblk_tear_down(pblk);

#ifdef CONFIG_NVM_DEBUG
	pr_info("pblk exit: L2P CRC: %x\n", pblk_l2p_crc(pblk));
#endif

	pblk_free(pblk);
	up_write(&pblk_lock);
}

static sector_t pblk_capacity(void *private)
{
	struct pblk *pblk = private;

	return pblk->capacity * NR_PHY_IN_LOG;
}

static void *pblk_init(struct nvm_tgt_dev *dev, struct gendisk *tdisk,
		       int flags)
{
	struct nvm_geo *geo = &dev->geo;
	struct request_queue *bqueue = dev->q;
	struct request_queue *tqueue = tdisk->queue;
	struct pblk *pblk;
	int ret;

	if (dev->identity.dom & NVM_RSP_L2P) {
		pr_err("pblk: host-side L2P table not supported. (%x)\n",
							dev->identity.dom);
		return ERR_PTR(-EINVAL);
	}

	pblk = kzalloc(sizeof(struct pblk), GFP_KERNEL);
	if (!pblk)
		return ERR_PTR(-ENOMEM);

	pblk->dev = dev;
	pblk->disk = tdisk;
	pblk->state = PBLK_STATE_RUNNING;
	pblk->gc.gc_enabled = 0;

	spin_lock_init(&pblk->trans_lock);
	spin_lock_init(&pblk->lock);

	if (flags & NVM_TARGET_FACTORY)
		pblk_setup_uuid(pblk);

#ifdef CONFIG_NVM_DEBUG
	atomic_long_set(&pblk->inflight_writes, 0);
	atomic_long_set(&pblk->padded_writes, 0);
	atomic_long_set(&pblk->padded_wb, 0);
	atomic_long_set(&pblk->nr_flush, 0);
	atomic_long_set(&pblk->req_writes, 0);
	atomic_long_set(&pblk->sub_writes, 0);
	atomic_long_set(&pblk->sync_writes, 0);
	atomic_long_set(&pblk->inflight_reads, 0);
	atomic_long_set(&pblk->cache_reads, 0);
	atomic_long_set(&pblk->sync_reads, 0);
	atomic_long_set(&pblk->recov_writes, 0);
	atomic_long_set(&pblk->recov_writes, 0);
	atomic_long_set(&pblk->recov_gc_writes, 0);
	atomic_long_set(&pblk->recov_gc_reads, 0);
#endif

	atomic_long_set(&pblk->read_failed, 0);
	atomic_long_set(&pblk->read_empty, 0);
	atomic_long_set(&pblk->read_high_ecc, 0);
	atomic_long_set(&pblk->read_failed_gc, 0);
	atomic_long_set(&pblk->write_failed, 0);
	atomic_long_set(&pblk->erase_failed, 0);

	ret = pblk_luns_init(pblk, dev->luns);
	if (ret) {
		pr_err("pblk: could not initialize luns\n");
		goto fail;
	}

	ret = pblk_lines_init(pblk);
	if (ret) {
		pr_err("pblk: could not initialize lines\n");
		goto fail_free_luns;
	}

	ret = pblk_core_init(pblk);
	if (ret) {
		pr_err("pblk: could not initialize core\n");
		goto fail_free_line_meta;
	}

	ret = pblk_l2p_init(pblk);
	if (ret) {
		pr_err("pblk: could not initialize maps\n");
		goto fail_free_core;
	}

	ret = pblk_lines_configure(pblk, flags);
	if (ret) {
		pr_err("pblk: could not configure lines\n");
		goto fail_free_l2p;
	}

	ret = pblk_writer_init(pblk);
	if (ret) {
		if (ret != -EINTR)
			pr_err("pblk: could not initialize write thread\n");
		goto fail_free_lines;
	}

	ret = pblk_gc_init(pblk);
	if (ret) {
		pr_err("pblk: could not initialize gc\n");
		goto fail_stop_writer;
	}

	/* inherit the size from the underlying device */
	blk_queue_logical_block_size(tqueue, queue_physical_block_size(bqueue));
	blk_queue_max_hw_sectors(tqueue, queue_max_hw_sectors(bqueue));

	blk_queue_write_cache(tqueue, true, false);

	tqueue->limits.discard_granularity = geo->sec_per_chk * geo->sec_size;
	tqueue->limits.discard_alignment = 0;
	blk_queue_max_discard_sectors(tqueue, UINT_MAX >> 9);
	queue_flag_set_unlocked(QUEUE_FLAG_DISCARD, tqueue);

	pr_info("pblk(%s): luns:%u, lines:%d, secs:%llu, buf entries:%u\n",
			tdisk->disk_name,
			geo->all_luns, pblk->l_mg.nr_lines,
			(unsigned long long)pblk->rl.nr_secs,
			pblk->rwb.nr_entries);

	wake_up_process(pblk->writer_ts);

	/* Check if we need to start GC */
	pblk_gc_should_kick(pblk);

	return pblk;

fail_stop_writer:
	pblk_writer_stop(pblk);
fail_free_lines:
	pblk_lines_free(pblk);
fail_free_l2p:
	pblk_l2p_free(pblk);
fail_free_core:
	pblk_core_free(pblk);
fail_free_line_meta:
	pblk_line_meta_free(pblk);
fail_free_luns:
	pblk_luns_free(pblk);
fail:
	kfree(pblk);
	return ERR_PTR(ret);
}

/* physical block device target */
static struct nvm_tgt_type tt_pblk = {
	.name		= "pblk",
	.version	= {1, 0, 0},

	.make_rq	= pblk_make_rq,
	.capacity	= pblk_capacity,

	.init		= pblk_init,
	.exit		= pblk_exit,

	.sysfs_init	= pblk_sysfs_init,
	.sysfs_exit	= pblk_sysfs_exit,
	.owner		= THIS_MODULE,
};

static int __init pblk_module_init(void)
{
	int ret;

	pblk_bio_set = bioset_create(BIO_POOL_SIZE, 0, 0);
	if (!pblk_bio_set)
		return -ENOMEM;
	ret = nvm_register_tgt_type(&tt_pblk);
	if (ret)
		bioset_free(pblk_bio_set);
	return ret;
}

static void pblk_module_exit(void)
{
	bioset_free(pblk_bio_set);
	nvm_unregister_tgt_type(&tt_pblk);
}

module_init(pblk_module_init);
module_exit(pblk_module_exit);
MODULE_AUTHOR("Javier Gonzalez <javier@cnexlabs.com>");
MODULE_AUTHOR("Matias Bjorling <matias@cnexlabs.com>");
MODULE_LICENSE("GPL v2");
MODULE_DESCRIPTION("Physical Block-Device for Open-Channel SSDs");<|MERGE_RESOLUTION|>--- conflicted
+++ resolved
@@ -275,29 +275,17 @@
 	if (!pblk->rec_pool)
 		goto free_gen_ws_pool;
 
-<<<<<<< HEAD
-	pblk->r_rq_pool = mempool_create_slab_pool(geo->nr_luns,
-=======
 	pblk->r_rq_pool = mempool_create_slab_pool(geo->all_luns,
->>>>>>> 5fa4ec9c
 							pblk_g_rq_cache);
 	if (!pblk->r_rq_pool)
 		goto free_rec_pool;
 
-<<<<<<< HEAD
-	pblk->e_rq_pool = mempool_create_slab_pool(geo->nr_luns,
-=======
 	pblk->e_rq_pool = mempool_create_slab_pool(geo->all_luns,
->>>>>>> 5fa4ec9c
 							pblk_g_rq_cache);
 	if (!pblk->e_rq_pool)
 		goto free_r_rq_pool;
 
-<<<<<<< HEAD
-	pblk->w_rq_pool = mempool_create_slab_pool(geo->nr_luns,
-=======
 	pblk->w_rq_pool = mempool_create_slab_pool(geo->all_luns,
->>>>>>> 5fa4ec9c
 							pblk_w_rq_cache);
 	if (!pblk->w_rq_pool)
 		goto free_e_rq_pool;
@@ -367,11 +355,8 @@
 	mempool_destroy(pblk->e_rq_pool);
 	mempool_destroy(pblk->w_rq_pool);
 
-<<<<<<< HEAD
-=======
 	pblk_rwb_free(pblk);
 
->>>>>>> 5fa4ec9c
 	pblk_free_global_caches(pblk);
 }
 
@@ -743,17 +728,10 @@
 	lm->blk_per_line = geo->all_luns;
 	lm->blk_bitmap_len = BITS_TO_LONGS(geo->all_luns) * sizeof(long);
 	lm->sec_bitmap_len = BITS_TO_LONGS(lm->sec_per_line) * sizeof(long);
-<<<<<<< HEAD
-	lm->lun_bitmap_len = BITS_TO_LONGS(geo->nr_luns) * sizeof(long);
-	lm->mid_thrs = lm->sec_per_line / 2;
-	lm->high_thrs = lm->sec_per_line / 4;
-	lm->meta_distance = (geo->nr_luns / 2) * pblk->min_write_pgs;
-=======
 	lm->lun_bitmap_len = BITS_TO_LONGS(geo->all_luns) * sizeof(long);
 	lm->mid_thrs = lm->sec_per_line / 2;
 	lm->high_thrs = lm->sec_per_line / 4;
 	lm->meta_distance = (geo->all_luns / 2) * pblk->min_write_pgs;
->>>>>>> 5fa4ec9c
 
 	/* Calculate necessary pages for smeta. See comment over struct
 	 * line_smeta definition
@@ -783,21 +761,12 @@
 		goto add_emeta_page;
 	}
 
-<<<<<<< HEAD
-	lm->emeta_bb = geo->nr_luns > i ? geo->nr_luns - i : 0;
-
-	lm->min_blk_line = 1;
-	if (geo->nr_luns > 1)
-		lm->min_blk_line += DIV_ROUND_UP(lm->smeta_sec +
-					lm->emeta_sec[0], geo->sec_per_blk);
-=======
 	lm->emeta_bb = geo->all_luns > i ? geo->all_luns - i : 0;
 
 	lm->min_blk_line = 1;
 	if (geo->all_luns > 1)
 		lm->min_blk_line += DIV_ROUND_UP(lm->smeta_sec +
 					lm->emeta_sec[0], geo->sec_per_chk);
->>>>>>> 5fa4ec9c
 
 	if (lm->min_blk_line > lm->blk_per_line) {
 		pr_err("pblk: config. not supported. Min. LUN in line:%d\n",
@@ -916,12 +885,6 @@
 
 static int pblk_writer_init(struct pblk *pblk)
 {
-<<<<<<< HEAD
-	timer_setup(&pblk->wtimer, pblk_write_timer_fn, 0);
-	mod_timer(&pblk->wtimer, jiffies + msecs_to_jiffies(100));
-
-=======
->>>>>>> 5fa4ec9c
 	pblk->writer_ts = kthread_create(pblk_write_ts, pblk, "pblk-writer-t");
 	if (IS_ERR(pblk->writer_ts)) {
 		int err = PTR_ERR(pblk->writer_ts);
