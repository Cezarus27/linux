/*
 * QLogic Fibre Channel HBA Driver
 * Copyright (c)  2003-2014 QLogic Corporation
 *
 * See LICENSE.qla2xxx for copyright and licensing details.
 */
#include "qla_def.h"
#include "qla_tmpl.h"

#define ISPREG(vha)	(&(vha)->hw->iobase->isp24)
#define IOBAR(reg)	offsetof(typeof(*(reg)), iobase_addr)
#define IOBASE(vha)	IOBAR(ISPREG(vha))

static inline void
qla27xx_insert16(uint16_t value, void *buf, ulong *len)
{
	if (buf) {
		buf += *len;
		*(__le16 *)buf = cpu_to_le16(value);
	}
	*len += sizeof(value);
}

static inline void
qla27xx_insert32(uint32_t value, void *buf, ulong *len)
{
	if (buf) {
		buf += *len;
		*(__le32 *)buf = cpu_to_le32(value);
	}
	*len += sizeof(value);
}

static inline void
qla27xx_insertbuf(void *mem, ulong size, void *buf, ulong *len)
{
	if (buf && mem && size) {
		buf += *len;
		memcpy(buf, mem, size);
	}
	*len += size;
}

static inline void
qla27xx_read8(void __iomem *window, void *buf, ulong *len)
{
	uint8_t value = ~0;

	if (buf) {
		value = RD_REG_BYTE(window);
	}
	qla27xx_insert32(value, buf, len);
}

static inline void
qla27xx_read16(void __iomem *window, void *buf, ulong *len)
{
	uint16_t value = ~0;

	if (buf) {
		value = RD_REG_WORD(window);
	}
	qla27xx_insert32(value, buf, len);
}

static inline void
qla27xx_read32(void __iomem *window, void *buf, ulong *len)
{
	uint32_t value = ~0;

	if (buf) {
		value = RD_REG_DWORD(window);
	}
	qla27xx_insert32(value, buf, len);
}

static inline void (*qla27xx_read_vector(uint width))(void __iomem*, void *, ulong *)
{
	return
	    (width == 1) ? qla27xx_read8 :
	    (width == 2) ? qla27xx_read16 :
			   qla27xx_read32;
}

static inline void
qla27xx_read_reg(__iomem struct device_reg_24xx *reg,
	uint offset, void *buf, ulong *len)
{
	void __iomem *window = (void __iomem *)reg + offset;

	qla27xx_read32(window, buf, len);
}

static inline void
qla27xx_write_reg(__iomem struct device_reg_24xx *reg,
	uint offset, uint32_t data, void *buf)
{
	if (buf) {
		void __iomem *window = (void __iomem *)reg + offset;

		WRT_REG_DWORD(window, data);
	}
}

static inline void
qla27xx_read_window(__iomem struct device_reg_24xx *reg,
	uint32_t addr, uint offset, uint count, uint width, void *buf,
	ulong *len)
{
	void __iomem *window = (void __iomem *)reg + offset;
	void (*readn)(void __iomem*, void *, ulong *) = qla27xx_read_vector(width);

	qla27xx_write_reg(reg, IOBAR(reg), addr, buf);
	while (count--) {
		qla27xx_insert32(addr, buf, len);
		readn(window, buf, len);
		window += width;
		addr++;
	}
}

static inline void
qla27xx_skip_entry(struct qla27xx_fwdt_entry *ent, void *buf)
{
	if (buf)
		ent->hdr.driver_flags |= DRIVER_FLAG_SKIP_ENTRY;
}

static inline struct qla27xx_fwdt_entry *
qla27xx_next_entry(struct qla27xx_fwdt_entry *ent)
{
<<<<<<< HEAD
	return (void *)ent + ent->hdr.size;
=======
	return (void *)ent + le32_to_cpu(ent->hdr.size);
>>>>>>> 0ecfebd2
}

static struct qla27xx_fwdt_entry *
qla27xx_fwdt_entry_t0(struct scsi_qla_host *vha,
	struct qla27xx_fwdt_entry *ent, void *buf, ulong *len)
{
	ql_dbg(ql_dbg_misc, vha, 0xd100,
	    "%s: nop [%lx]\n", __func__, *len);
	qla27xx_skip_entry(ent, buf);

	return qla27xx_next_entry(ent);
}

static struct qla27xx_fwdt_entry *
qla27xx_fwdt_entry_t255(struct scsi_qla_host *vha,
	struct qla27xx_fwdt_entry *ent, void *buf, ulong *len)
{
	ql_dbg(ql_dbg_misc, vha, 0xd1ff,
	    "%s: end [%lx]\n", __func__, *len);
	qla27xx_skip_entry(ent, buf);

	/* terminate */
	return NULL;
}

static struct qla27xx_fwdt_entry *
qla27xx_fwdt_entry_t256(struct scsi_qla_host *vha,
	struct qla27xx_fwdt_entry *ent, void *buf, ulong *len)
{
	ulong addr = le32_to_cpu(ent->t256.base_addr);
	uint offset = ent->t256.pci_offset;
	ulong count = le16_to_cpu(ent->t256.reg_count);
	uint width = ent->t256.reg_width;

	ql_dbg(ql_dbg_misc, vha, 0xd200,
	    "%s: rdio t1 [%lx]\n", __func__, *len);
	qla27xx_read_window(ISPREG(vha), addr, offset, count, width, buf, len);

	return qla27xx_next_entry(ent);
}

static struct qla27xx_fwdt_entry *
qla27xx_fwdt_entry_t257(struct scsi_qla_host *vha,
	struct qla27xx_fwdt_entry *ent, void *buf, ulong *len)
{
	ulong addr = le32_to_cpu(ent->t257.base_addr);
	uint offset = ent->t257.pci_offset;
	ulong data = le32_to_cpu(ent->t257.write_data);

	ql_dbg(ql_dbg_misc, vha, 0xd201,
	    "%s: wrio t1 [%lx]\n", __func__, *len);
	qla27xx_write_reg(ISPREG(vha), IOBASE(vha), addr, buf);
	qla27xx_write_reg(ISPREG(vha), offset, data, buf);

	return qla27xx_next_entry(ent);
}

static struct qla27xx_fwdt_entry *
qla27xx_fwdt_entry_t258(struct scsi_qla_host *vha,
	struct qla27xx_fwdt_entry *ent, void *buf, ulong *len)
{
	uint banksel = ent->t258.banksel_offset;
	ulong bank = le32_to_cpu(ent->t258.bank);
	ulong addr = le32_to_cpu(ent->t258.base_addr);
	uint offset = ent->t258.pci_offset;
	uint count = le16_to_cpu(ent->t258.reg_count);
	uint width = ent->t258.reg_width;

	ql_dbg(ql_dbg_misc, vha, 0xd202,
	    "%s: rdio t2 [%lx]\n", __func__, *len);
	qla27xx_write_reg(ISPREG(vha), banksel, bank, buf);
	qla27xx_read_window(ISPREG(vha), addr, offset, count, width, buf, len);

	return qla27xx_next_entry(ent);
}

static struct qla27xx_fwdt_entry *
qla27xx_fwdt_entry_t259(struct scsi_qla_host *vha,
	struct qla27xx_fwdt_entry *ent, void *buf, ulong *len)
{
	ulong addr = le32_to_cpu(ent->t259.base_addr);
	uint banksel = ent->t259.banksel_offset;
	ulong bank = le32_to_cpu(ent->t259.bank);
	uint offset = ent->t259.pci_offset;
	ulong data = le32_to_cpu(ent->t259.write_data);

	ql_dbg(ql_dbg_misc, vha, 0xd203,
	    "%s: wrio t2 [%lx]\n", __func__, *len);
	qla27xx_write_reg(ISPREG(vha), IOBASE(vha), addr, buf);
	qla27xx_write_reg(ISPREG(vha), banksel, bank, buf);
	qla27xx_write_reg(ISPREG(vha), offset, data, buf);

	return qla27xx_next_entry(ent);
}

static struct qla27xx_fwdt_entry *
qla27xx_fwdt_entry_t260(struct scsi_qla_host *vha,
	struct qla27xx_fwdt_entry *ent, void *buf, ulong *len)
{
	uint offset = ent->t260.pci_offset;

	ql_dbg(ql_dbg_misc, vha, 0xd204,
	    "%s: rdpci [%lx]\n", __func__, *len);
	qla27xx_insert32(offset, buf, len);
	qla27xx_read_reg(ISPREG(vha), offset, buf, len);

	return qla27xx_next_entry(ent);
}

static struct qla27xx_fwdt_entry *
qla27xx_fwdt_entry_t261(struct scsi_qla_host *vha,
	struct qla27xx_fwdt_entry *ent, void *buf, ulong *len)
{
	uint offset = ent->t261.pci_offset;
	ulong data = le32_to_cpu(ent->t261.write_data);

	ql_dbg(ql_dbg_misc, vha, 0xd205,
	    "%s: wrpci [%lx]\n", __func__, *len);
	qla27xx_write_reg(ISPREG(vha), offset, data, buf);

	return qla27xx_next_entry(ent);
}

static struct qla27xx_fwdt_entry *
qla27xx_fwdt_entry_t262(struct scsi_qla_host *vha,
	struct qla27xx_fwdt_entry *ent, void *buf, ulong *len)
{
	uint area = ent->t262.ram_area;
	ulong start = le32_to_cpu(ent->t262.start_addr);
	ulong end = le32_to_cpu(ent->t262.end_addr);
	ulong dwords;

	ql_dbg(ql_dbg_misc, vha, 0xd206,
	    "%s: rdram(%x) [%lx]\n", __func__, ent->t262.ram_area, *len);

	if (area == T262_RAM_AREA_CRITICAL_RAM) {
		;
	} else if (area == T262_RAM_AREA_EXTERNAL_RAM) {
		end = vha->hw->fw_memory_size;
		if (buf)
			ent->t262.end_addr = cpu_to_le32(end);
	} else if (area == T262_RAM_AREA_SHARED_RAM) {
		start = vha->hw->fw_shared_ram_start;
		end = vha->hw->fw_shared_ram_end;
		if (buf) {
			ent->t262.start_addr = cpu_to_le32(start);
			ent->t262.end_addr = cpu_to_le32(end);
		}
	} else if (area == T262_RAM_AREA_DDR_RAM) {
		start = vha->hw->fw_ddr_ram_start;
		end = vha->hw->fw_ddr_ram_end;
		if (buf) {
			ent->t262.start_addr = cpu_to_le32(start);
			ent->t262.end_addr = cpu_to_le32(end);
		}
	} else if (area == T262_RAM_AREA_MISC) {
		if (buf) {
			ent->t262.start_addr = cpu_to_le32(start);
			ent->t262.end_addr = cpu_to_le32(end);
		}
	} else if (ent->t262.ram_area == T262_RAM_AREA_MISC) {
		if (buf) {
			ent->t262.start_addr = start;
			ent->t262.end_addr = end;
		}
	} else {
		ql_dbg(ql_dbg_misc, vha, 0xd022,
		    "%s: unknown area %x\n", __func__, area);
		qla27xx_skip_entry(ent, buf);
		goto done;
	}

	if (end < start || start == 0 || end == 0) {
		ql_dbg(ql_dbg_misc, vha, 0xd023,
		    "%s: unusable range (start=%lx end=%lx)\n",
		    __func__, start, end);
		qla27xx_skip_entry(ent, buf);
		goto done;
	}

	dwords = end - start + 1;
	if (buf) {
		buf += *len;
		qla24xx_dump_ram(vha->hw, start, buf, dwords, &buf);
	}
	*len += dwords * sizeof(uint32_t);
done:
	return qla27xx_next_entry(ent);
}

static struct qla27xx_fwdt_entry *
qla27xx_fwdt_entry_t263(struct scsi_qla_host *vha,
	struct qla27xx_fwdt_entry *ent, void *buf, ulong *len)
{
	uint type = ent->t263.queue_type;
	uint count = 0;
	uint i;
	uint length;

	ql_dbg(ql_dbg_misc + ql_dbg_verbose, vha, 0xd207,
	    "%s: getq(%x) [%lx]\n", __func__, type, *len);
	if (type == T263_QUEUE_TYPE_REQ) {
		for (i = 0; i < vha->hw->max_req_queues; i++) {
			struct req_que *req = vha->hw->req_q_map[i];

			if (req || !buf) {
				length = req ?
				    req->length : REQUEST_ENTRY_CNT_24XX;
				qla27xx_insert16(i, buf, len);
				qla27xx_insert16(length, buf, len);
				qla27xx_insertbuf(req ? req->ring : NULL,
				    length * sizeof(*req->ring), buf, len);
				count++;
			}
		}
	} else if (type == T263_QUEUE_TYPE_RSP) {
		for (i = 0; i < vha->hw->max_rsp_queues; i++) {
			struct rsp_que *rsp = vha->hw->rsp_q_map[i];

			if (rsp || !buf) {
				length = rsp ?
				    rsp->length : RESPONSE_ENTRY_CNT_MQ;
				qla27xx_insert16(i, buf, len);
				qla27xx_insert16(length, buf, len);
				qla27xx_insertbuf(rsp ? rsp->ring : NULL,
				    length * sizeof(*rsp->ring), buf, len);
				count++;
			}
		}
	} else if (QLA_TGT_MODE_ENABLED() &&
	    ent->t263.queue_type == T263_QUEUE_TYPE_ATIO) {
		struct qla_hw_data *ha = vha->hw;
		struct atio *atr = ha->tgt.atio_ring;

		if (atr || !buf) {
			length = ha->tgt.atio_q_length;
			qla27xx_insert16(0, buf, len);
			qla27xx_insert16(length, buf, len);
			qla27xx_insertbuf(atr, length * sizeof(*atr), buf, len);
			count++;
		}
	} else {
		ql_dbg(ql_dbg_misc, vha, 0xd026,
		    "%s: unknown queue %x\n", __func__, type);
		qla27xx_skip_entry(ent, buf);
	}

	if (buf) {
		if (count)
			ent->t263.num_queues = count;
		else
			qla27xx_skip_entry(ent, buf);
	}

	return qla27xx_next_entry(ent);
}

static struct qla27xx_fwdt_entry *
qla27xx_fwdt_entry_t264(struct scsi_qla_host *vha,
	struct qla27xx_fwdt_entry *ent, void *buf, ulong *len)
{
	ql_dbg(ql_dbg_misc, vha, 0xd208,
	    "%s: getfce [%lx]\n", __func__, *len);
	if (vha->hw->fce) {
		if (buf) {
			ent->t264.fce_trace_size = FCE_SIZE;
			ent->t264.write_pointer = vha->hw->fce_wr;
			ent->t264.base_pointer = vha->hw->fce_dma;
			ent->t264.fce_enable_mb0 = vha->hw->fce_mb[0];
			ent->t264.fce_enable_mb2 = vha->hw->fce_mb[2];
			ent->t264.fce_enable_mb3 = vha->hw->fce_mb[3];
			ent->t264.fce_enable_mb4 = vha->hw->fce_mb[4];
			ent->t264.fce_enable_mb5 = vha->hw->fce_mb[5];
			ent->t264.fce_enable_mb6 = vha->hw->fce_mb[6];
		}
		qla27xx_insertbuf(vha->hw->fce, FCE_SIZE, buf, len);
	} else {
		ql_dbg(ql_dbg_misc, vha, 0xd027,
		    "%s: missing fce\n", __func__);
		qla27xx_skip_entry(ent, buf);
	}

	return qla27xx_next_entry(ent);
}

static struct qla27xx_fwdt_entry *
qla27xx_fwdt_entry_t265(struct scsi_qla_host *vha,
	struct qla27xx_fwdt_entry *ent, void *buf, ulong *len)
{
	ql_dbg(ql_dbg_misc + ql_dbg_verbose, vha, 0xd209,
	    "%s: pause risc [%lx]\n", __func__, *len);
	if (buf)
		qla24xx_pause_risc(ISPREG(vha), vha->hw);

	return qla27xx_next_entry(ent);
}

static struct qla27xx_fwdt_entry *
qla27xx_fwdt_entry_t266(struct scsi_qla_host *vha,
	struct qla27xx_fwdt_entry *ent, void *buf, ulong *len)
{
	ql_dbg(ql_dbg_misc, vha, 0xd20a,
	    "%s: reset risc [%lx]\n", __func__, *len);
	if (buf)
		qla24xx_soft_reset(vha->hw);

	return qla27xx_next_entry(ent);
}

static struct qla27xx_fwdt_entry *
qla27xx_fwdt_entry_t267(struct scsi_qla_host *vha,
	struct qla27xx_fwdt_entry *ent, void *buf, ulong *len)
{
	uint offset = ent->t267.pci_offset;
	ulong data = le32_to_cpu(ent->t267.data);

	ql_dbg(ql_dbg_misc, vha, 0xd20b,
	    "%s: dis intr [%lx]\n", __func__, *len);
	qla27xx_write_reg(ISPREG(vha), offset, data, buf);

	return qla27xx_next_entry(ent);
}

static struct qla27xx_fwdt_entry *
qla27xx_fwdt_entry_t268(struct scsi_qla_host *vha,
	struct qla27xx_fwdt_entry *ent, void *buf, ulong *len)
{
	ql_dbg(ql_dbg_misc, vha, 0xd20c,
	    "%s: gethb(%x) [%lx]\n", __func__, ent->t268.buf_type, *len);
	switch (ent->t268.buf_type) {
	case T268_BUF_TYPE_EXTD_TRACE:
		if (vha->hw->eft) {
			if (buf) {
				ent->t268.buf_size = EFT_SIZE;
				ent->t268.start_addr = vha->hw->eft_dma;
			}
			qla27xx_insertbuf(vha->hw->eft, EFT_SIZE, buf, len);
		} else {
			ql_dbg(ql_dbg_misc, vha, 0xd028,
			    "%s: missing eft\n", __func__);
			qla27xx_skip_entry(ent, buf);
		}
		break;
	case T268_BUF_TYPE_EXCH_BUFOFF:
		if (vha->hw->exchoffld_buf) {
			if (buf) {
				ent->t268.buf_size = vha->hw->exchoffld_size;
				ent->t268.start_addr =
					vha->hw->exchoffld_buf_dma;
			}
			qla27xx_insertbuf(vha->hw->exchoffld_buf,
			    vha->hw->exchoffld_size, buf, len);
		} else {
			ql_dbg(ql_dbg_misc, vha, 0xd028,
			    "%s: missing exch offld\n", __func__);
			qla27xx_skip_entry(ent, buf);
		}
		break;
	case T268_BUF_TYPE_EXTD_LOGIN:
		if (vha->hw->exlogin_buf) {
			if (buf) {
				ent->t268.buf_size = vha->hw->exlogin_size;
				ent->t268.start_addr =
					vha->hw->exlogin_buf_dma;
			}
			qla27xx_insertbuf(vha->hw->exlogin_buf,
			    vha->hw->exlogin_size, buf, len);
		} else {
			ql_dbg(ql_dbg_misc, vha, 0xd028,
			    "%s: missing ext login\n", __func__);
			qla27xx_skip_entry(ent, buf);
		}
		break;

	case T268_BUF_TYPE_REQ_MIRROR:
	case T268_BUF_TYPE_RSP_MIRROR:
		/*
		 * Mirror pointers are not implemented in the
		 * driver, instead shadow pointers are used by
		 * the drier. Skip these entries.
		 */
		qla27xx_skip_entry(ent, buf);
		break;
	default:
		ql_dbg(ql_dbg_async, vha, 0xd02b,
		    "%s: unknown buffer %x\n", __func__, ent->t268.buf_type);
		qla27xx_skip_entry(ent, buf);
		break;
	}

	return qla27xx_next_entry(ent);
}

static struct qla27xx_fwdt_entry *
qla27xx_fwdt_entry_t269(struct scsi_qla_host *vha,
	struct qla27xx_fwdt_entry *ent, void *buf, ulong *len)
{
	ql_dbg(ql_dbg_misc, vha, 0xd20d,
	    "%s: scratch [%lx]\n", __func__, *len);
	qla27xx_insert32(0xaaaaaaaa, buf, len);
	qla27xx_insert32(0xbbbbbbbb, buf, len);
	qla27xx_insert32(0xcccccccc, buf, len);
	qla27xx_insert32(0xdddddddd, buf, len);
	qla27xx_insert32(*len + sizeof(uint32_t), buf, len);
	if (buf)
		ent->t269.scratch_size = 5 * sizeof(uint32_t);

	return qla27xx_next_entry(ent);
}

static struct qla27xx_fwdt_entry *
qla27xx_fwdt_entry_t270(struct scsi_qla_host *vha,
	struct qla27xx_fwdt_entry *ent, void *buf, ulong *len)
{
	ulong addr = le32_to_cpu(ent->t270.addr);
	ulong dwords = le32_to_cpu(ent->t270.count);

	ql_dbg(ql_dbg_misc, vha, 0xd20e,
	    "%s: rdremreg [%lx]\n", __func__, *len);
	qla27xx_write_reg(ISPREG(vha), IOBASE_ADDR, 0x40, buf);
	while (dwords--) {
		qla27xx_write_reg(ISPREG(vha), 0xc0, addr|0x80000000, buf);
		qla27xx_insert32(addr, buf, len);
		qla27xx_read_reg(ISPREG(vha), 0xc4, buf, len);
		addr += sizeof(uint32_t);
	}

	return qla27xx_next_entry(ent);
}

static struct qla27xx_fwdt_entry *
qla27xx_fwdt_entry_t271(struct scsi_qla_host *vha,
	struct qla27xx_fwdt_entry *ent, void *buf, ulong *len)
{
	ulong addr = le32_to_cpu(ent->t271.addr);
	ulong data = le32_to_cpu(ent->t271.data);

	ql_dbg(ql_dbg_misc, vha, 0xd20f,
	    "%s: wrremreg [%lx]\n", __func__, *len);
	qla27xx_write_reg(ISPREG(vha), IOBASE(vha), 0x40, buf);
	qla27xx_write_reg(ISPREG(vha), 0xc4, data, buf);
	qla27xx_write_reg(ISPREG(vha), 0xc0, addr, buf);

	return qla27xx_next_entry(ent);
}

static struct qla27xx_fwdt_entry *
qla27xx_fwdt_entry_t272(struct scsi_qla_host *vha,
	struct qla27xx_fwdt_entry *ent, void *buf, ulong *len)
{
	ulong dwords = le32_to_cpu(ent->t272.count);
	ulong start = le32_to_cpu(ent->t272.addr);

	ql_dbg(ql_dbg_misc, vha, 0xd210,
	    "%s: rdremram [%lx]\n", __func__, *len);
	if (buf) {
		ql_dbg(ql_dbg_misc, vha, 0xd02c,
		    "%s: @%lx -> (%lx dwords)\n", __func__, start, dwords);
		buf += *len;
		qla27xx_dump_mpi_ram(vha->hw, start, buf, dwords, &buf);
	}
	*len += dwords * sizeof(uint32_t);

	return qla27xx_next_entry(ent);
}

static struct qla27xx_fwdt_entry *
qla27xx_fwdt_entry_t273(struct scsi_qla_host *vha,
	struct qla27xx_fwdt_entry *ent, void *buf, ulong *len)
{
	ulong dwords = le32_to_cpu(ent->t273.count);
	ulong addr = le32_to_cpu(ent->t273.addr);
	uint32_t value;

	ql_dbg(ql_dbg_misc, vha, 0xd211,
	    "%s: pcicfg [%lx]\n", __func__, *len);
	while (dwords--) {
		value = ~0;
		if (pci_read_config_dword(vha->hw->pdev, addr, &value))
			ql_dbg(ql_dbg_misc, vha, 0xd02d,
			    "%s: failed pcicfg read at %lx\n", __func__, addr);
		qla27xx_insert32(addr, buf, len);
		qla27xx_insert32(value, buf, len);
		addr += sizeof(uint32_t);
	}

	return qla27xx_next_entry(ent);
}

static struct qla27xx_fwdt_entry *
qla27xx_fwdt_entry_t274(struct scsi_qla_host *vha,
	struct qla27xx_fwdt_entry *ent, void *buf, ulong *len)
{
	ulong type = ent->t274.queue_type;
	uint count = 0;
	uint i;

	ql_dbg(ql_dbg_misc + ql_dbg_verbose, vha, 0xd212,
	    "%s: getqsh(%lx) [%lx]\n", __func__, type, *len);
	if (type == T274_QUEUE_TYPE_REQ_SHAD) {
		for (i = 0; i < vha->hw->max_req_queues; i++) {
			struct req_que *req = vha->hw->req_q_map[i];

			if (req || !buf) {
				qla27xx_insert16(i, buf, len);
				qla27xx_insert16(1, buf, len);
				qla27xx_insert32(req && req->out_ptr ?
				    *req->out_ptr : 0, buf, len);
				count++;
			}
		}
	} else if (type == T274_QUEUE_TYPE_RSP_SHAD) {
		for (i = 0; i < vha->hw->max_rsp_queues; i++) {
			struct rsp_que *rsp = vha->hw->rsp_q_map[i];

			if (rsp || !buf) {
				qla27xx_insert16(i, buf, len);
				qla27xx_insert16(1, buf, len);
				qla27xx_insert32(rsp && rsp->in_ptr ?
				    *rsp->in_ptr : 0, buf, len);
				count++;
			}
		}
	} else if (QLA_TGT_MODE_ENABLED() &&
	    ent->t274.queue_type == T274_QUEUE_TYPE_ATIO_SHAD) {
		struct qla_hw_data *ha = vha->hw;
		struct atio *atr = ha->tgt.atio_ring_ptr;

		if (atr || !buf) {
			qla27xx_insert16(0, buf, len);
			qla27xx_insert16(1, buf, len);
			qla27xx_insert32(ha->tgt.atio_q_in ?
			    readl(ha->tgt.atio_q_in) : 0, buf, len);
			count++;
		}
	} else {
		ql_dbg(ql_dbg_misc, vha, 0xd02f,
		    "%s: unknown queue %lx\n", __func__, type);
		qla27xx_skip_entry(ent, buf);
	}

	if (buf) {
		if (count)
			ent->t274.num_queues = count;
		else
			qla27xx_skip_entry(ent, buf);
	}

	return qla27xx_next_entry(ent);
}

static struct qla27xx_fwdt_entry *
qla27xx_fwdt_entry_t275(struct scsi_qla_host *vha,
	struct qla27xx_fwdt_entry *ent, void *buf, ulong *len)
{
	ulong offset = offsetof(typeof(*ent), t275.buffer);
	ulong length = le32_to_cpu(ent->t275.length);
	ulong size = le32_to_cpu(ent->hdr.size);
	void *buffer = ent->t275.buffer;

	ql_dbg(ql_dbg_misc + ql_dbg_verbose, vha, 0xd213,
	    "%s: buffer(%lx) [%lx]\n", __func__, length, *len);
	if (!length) {
		ql_dbg(ql_dbg_misc, vha, 0xd020,
		    "%s: buffer zero length\n", __func__);
		qla27xx_skip_entry(ent, buf);
		goto done;
	}
<<<<<<< HEAD
	if (offset + ent->t275.length > ent->hdr.size) {
=======
	if (offset + length > size) {
		length = size - offset;
>>>>>>> 0ecfebd2
		ql_dbg(ql_dbg_misc, vha, 0xd030,
		    "%s: buffer overflow, truncate [%lx]\n", __func__, length);
		ent->t275.length = cpu_to_le32(length);
	}

	qla27xx_insertbuf(buffer, length, buf, len);
done:
	return qla27xx_next_entry(ent);
<<<<<<< HEAD
}

static struct qla27xx_fwdt_entry *
qla27xx_fwdt_entry_t276(struct scsi_qla_host *vha,
    struct qla27xx_fwdt_entry *ent, void *buf, ulong *len)
{
	uint type = vha->hw->pdev->device >> 4 & 0xf;
	uint func = vha->hw->port_no & 0x3;

	ql_dbg(ql_dbg_misc + ql_dbg_verbose, vha, 0xd214,
	    "%s: cond [%lx]\n", __func__, *len);

	if (type != ent->t276.cond1 || func != ent->t276.cond2) {
		ent = qla27xx_next_entry(ent);
		qla27xx_skip_entry(ent, buf);
	}

	return qla27xx_next_entry(ent);
}

static struct qla27xx_fwdt_entry *
qla27xx_fwdt_entry_t277(struct scsi_qla_host *vha,
    struct qla27xx_fwdt_entry *ent, void *buf, ulong *len)
{
	struct device_reg_24xx __iomem *reg = qla27xx_isp_reg(vha);

	ql_dbg(ql_dbg_misc + ql_dbg_verbose, vha, 0xd215,
	    "%s: rdpep [%lx]\n", __func__, *len);
	qla27xx_insert32(ent->t277.wr_cmd_data, buf, len);
	qla27xx_write_reg(reg, ent->t277.cmd_addr, ent->t277.wr_cmd_data, buf);
	qla27xx_read_reg(reg, ent->t277.data_addr, buf, len);

	return qla27xx_next_entry(ent);
}

static struct qla27xx_fwdt_entry *
qla27xx_fwdt_entry_t278(struct scsi_qla_host *vha,
    struct qla27xx_fwdt_entry *ent, void *buf, ulong *len)
{
	struct device_reg_24xx __iomem *reg = qla27xx_isp_reg(vha);

	ql_dbg(ql_dbg_misc + ql_dbg_verbose, vha, 0xd216,
	    "%s: wrpep [%lx]\n", __func__, *len);
	qla27xx_write_reg(reg, ent->t278.data_addr, ent->t278.wr_data, buf);
	qla27xx_write_reg(reg, ent->t278.cmd_addr, ent->t278.wr_cmd_data, buf);

	return qla27xx_next_entry(ent);
}

static struct qla27xx_fwdt_entry *
=======
}

static struct qla27xx_fwdt_entry *
qla27xx_fwdt_entry_t276(struct scsi_qla_host *vha,
    struct qla27xx_fwdt_entry *ent, void *buf, ulong *len)
{
	ql_dbg(ql_dbg_misc + ql_dbg_verbose, vha, 0xd214,
	    "%s: cond [%lx]\n", __func__, *len);

	if (buf) {
		ulong cond1 = le32_to_cpu(ent->t276.cond1);
		ulong cond2 = le32_to_cpu(ent->t276.cond2);
		uint type = vha->hw->pdev->device >> 4 & 0xf;
		uint func = vha->hw->port_no & 0x3;

		if (type != cond1 || func != cond2) {
			struct qla27xx_fwdt_template *tmp = buf;

			tmp->count--;
			ent = qla27xx_next_entry(ent);
			qla27xx_skip_entry(ent, buf);
		}
	}

	return qla27xx_next_entry(ent);
}

static struct qla27xx_fwdt_entry *
qla27xx_fwdt_entry_t277(struct scsi_qla_host *vha,
    struct qla27xx_fwdt_entry *ent, void *buf, ulong *len)
{
	ulong cmd_addr = le32_to_cpu(ent->t277.cmd_addr);
	ulong wr_cmd_data = le32_to_cpu(ent->t277.wr_cmd_data);
	ulong data_addr = le32_to_cpu(ent->t277.data_addr);

	ql_dbg(ql_dbg_misc + ql_dbg_verbose, vha, 0xd215,
	    "%s: rdpep [%lx]\n", __func__, *len);
	qla27xx_insert32(wr_cmd_data, buf, len);
	qla27xx_write_reg(ISPREG(vha), cmd_addr, wr_cmd_data, buf);
	qla27xx_read_reg(ISPREG(vha), data_addr, buf, len);

	return qla27xx_next_entry(ent);
}

static struct qla27xx_fwdt_entry *
qla27xx_fwdt_entry_t278(struct scsi_qla_host *vha,
    struct qla27xx_fwdt_entry *ent, void *buf, ulong *len)
{
	ulong cmd_addr = le32_to_cpu(ent->t278.cmd_addr);
	ulong wr_cmd_data = le32_to_cpu(ent->t278.wr_cmd_data);
	ulong data_addr = le32_to_cpu(ent->t278.data_addr);
	ulong wr_data = le32_to_cpu(ent->t278.wr_data);

	ql_dbg(ql_dbg_misc + ql_dbg_verbose, vha, 0xd216,
	    "%s: wrpep [%lx]\n", __func__, *len);
	qla27xx_write_reg(ISPREG(vha), data_addr, wr_data, buf);
	qla27xx_write_reg(ISPREG(vha), cmd_addr, wr_cmd_data, buf);

	return qla27xx_next_entry(ent);
}

static struct qla27xx_fwdt_entry *
>>>>>>> 0ecfebd2
qla27xx_fwdt_entry_other(struct scsi_qla_host *vha,
	struct qla27xx_fwdt_entry *ent, void *buf, ulong *len)
{
	ulong type = le32_to_cpu(ent->hdr.type);

	ql_dbg(ql_dbg_misc, vha, 0xd2ff,
<<<<<<< HEAD
	    "%s: type %x [%lx]\n", __func__, ent->hdr.type, *len);
=======
	    "%s: other %lx [%lx]\n", __func__, type, *len);
>>>>>>> 0ecfebd2
	qla27xx_skip_entry(ent, buf);

	return qla27xx_next_entry(ent);
}

static struct {
	uint type;
	typeof(qla27xx_fwdt_entry_other)(*call);
} qla27xx_fwdt_entry_call[] = {
	{ ENTRY_TYPE_NOP,		qla27xx_fwdt_entry_t0    },
	{ ENTRY_TYPE_TMP_END,		qla27xx_fwdt_entry_t255  },
	{ ENTRY_TYPE_RD_IOB_T1,		qla27xx_fwdt_entry_t256  },
	{ ENTRY_TYPE_WR_IOB_T1,		qla27xx_fwdt_entry_t257  },
	{ ENTRY_TYPE_RD_IOB_T2,		qla27xx_fwdt_entry_t258  },
	{ ENTRY_TYPE_WR_IOB_T2,		qla27xx_fwdt_entry_t259  },
	{ ENTRY_TYPE_RD_PCI,		qla27xx_fwdt_entry_t260  },
	{ ENTRY_TYPE_WR_PCI,		qla27xx_fwdt_entry_t261  },
	{ ENTRY_TYPE_RD_RAM,		qla27xx_fwdt_entry_t262  },
	{ ENTRY_TYPE_GET_QUEUE,		qla27xx_fwdt_entry_t263  },
	{ ENTRY_TYPE_GET_FCE,		qla27xx_fwdt_entry_t264  },
	{ ENTRY_TYPE_PSE_RISC,		qla27xx_fwdt_entry_t265  },
	{ ENTRY_TYPE_RST_RISC,		qla27xx_fwdt_entry_t266  },
	{ ENTRY_TYPE_DIS_INTR,		qla27xx_fwdt_entry_t267  },
	{ ENTRY_TYPE_GET_HBUF,		qla27xx_fwdt_entry_t268  },
	{ ENTRY_TYPE_SCRATCH,		qla27xx_fwdt_entry_t269  },
	{ ENTRY_TYPE_RDREMREG,		qla27xx_fwdt_entry_t270  },
	{ ENTRY_TYPE_WRREMREG,		qla27xx_fwdt_entry_t271  },
	{ ENTRY_TYPE_RDREMRAM,		qla27xx_fwdt_entry_t272  },
	{ ENTRY_TYPE_PCICFG,		qla27xx_fwdt_entry_t273  },
	{ ENTRY_TYPE_GET_SHADOW,	qla27xx_fwdt_entry_t274  },
	{ ENTRY_TYPE_WRITE_BUF,		qla27xx_fwdt_entry_t275  },
	{ ENTRY_TYPE_CONDITIONAL,	qla27xx_fwdt_entry_t276  },
	{ ENTRY_TYPE_RDPEPREG,		qla27xx_fwdt_entry_t277  },
	{ ENTRY_TYPE_WRPEPREG,		qla27xx_fwdt_entry_t278  },
	{ -1,				qla27xx_fwdt_entry_other }
};

static inline
typeof(qla27xx_fwdt_entry_call->call)(qla27xx_find_entry(uint type))
{
	typeof(*qla27xx_fwdt_entry_call) *list = qla27xx_fwdt_entry_call;

	while (list->type < type)
		list++;

	if (list->type == type)
		return list->call;
	return qla27xx_fwdt_entry_other;
}

static void
qla27xx_walk_template(struct scsi_qla_host *vha,
	struct qla27xx_fwdt_template *tmp, void *buf, ulong *len)
{
	struct qla27xx_fwdt_entry *ent = (void *)tmp +
	    le32_to_cpu(tmp->entry_offset);
	ulong type;

	tmp->count = le32_to_cpu(tmp->entry_count);
	ql_dbg(ql_dbg_misc, vha, 0xd01a,
<<<<<<< HEAD
	    "%s: entry count %lx\n", __func__, count);
	while (count--) {
		ent = qla27xx_find_entry(ent->hdr.type)(vha, ent, buf, len);
=======
	    "%s: entry count %u\n", __func__, tmp->count);
	while (ent && tmp->count--) {
		type = le32_to_cpu(ent->hdr.type);
		ent = qla27xx_find_entry(type)(vha, ent, buf, len);
>>>>>>> 0ecfebd2
		if (!ent)
			break;
	}

	if (tmp->count)
		ql_dbg(ql_dbg_misc, vha, 0xd018,
		    "%s: entry count residual=+%u\n", __func__, tmp->count);

	if (ent)
		ql_dbg(ql_dbg_misc, vha, 0xd019,
		    "%s: missing end entry\n", __func__);
}

static void
qla27xx_time_stamp(struct qla27xx_fwdt_template *tmp)
{
	tmp->capture_timestamp = jiffies;
}

static void
qla27xx_driver_info(struct qla27xx_fwdt_template *tmp)
{
	uint8_t v[] = { 0, 0, 0, 0, 0, 0 };

	sscanf(qla2x00_version_str, "%hhu.%hhu.%hhu.%hhu.%hhu.%hhu",
	    v+0, v+1, v+2, v+3, v+4, v+5);

	tmp->driver_info[0] = v[3] << 24 | v[2] << 16 | v[1] << 8 | v[0];
	tmp->driver_info[1] = v[5] << 8 | v[4];
	tmp->driver_info[2] = 0x12345678;
}

static void
qla27xx_firmware_info(struct scsi_qla_host *vha,
    struct qla27xx_fwdt_template *tmp)
{
	tmp->firmware_version[0] = vha->hw->fw_major_version;
	tmp->firmware_version[1] = vha->hw->fw_minor_version;
	tmp->firmware_version[2] = vha->hw->fw_subminor_version;
	tmp->firmware_version[3] =
	    vha->hw->fw_attributes_h << 16 | vha->hw->fw_attributes;
	tmp->firmware_version[4] =
	    vha->hw->fw_attributes_ext[1] << 16 | vha->hw->fw_attributes_ext[0];
}

static void
ql27xx_edit_template(struct scsi_qla_host *vha,
	struct qla27xx_fwdt_template *tmp)
{
	qla27xx_time_stamp(tmp);
	qla27xx_driver_info(tmp);
	qla27xx_firmware_info(vha, tmp);
}

static inline uint32_t
qla27xx_template_checksum(void *p, ulong size)
{
	__le32 *buf = p;
	uint64_t sum = 0;

	size /= sizeof(*buf);

	for ( ; size--; buf++)
		sum += le32_to_cpu(*buf);

	sum = (sum & 0xffffffff) + (sum >> 32);

	return ~sum;
}

static inline int
qla27xx_verify_template_checksum(struct qla27xx_fwdt_template *tmp)
{
	return qla27xx_template_checksum(tmp, tmp->template_size) == 0;
}

static inline int
qla27xx_verify_template_header(struct qla27xx_fwdt_template *tmp)
{
	return le32_to_cpu(tmp->template_type) == TEMPLATE_TYPE_FWDUMP;
}

static ulong
qla27xx_execute_fwdt_template(struct scsi_qla_host *vha,
    struct qla27xx_fwdt_template *tmp, void *buf)
{
	ulong len = 0;

	if (qla27xx_fwdt_template_valid(tmp)) {
		len = tmp->template_size;
		tmp = memcpy(buf, tmp, len);
		ql27xx_edit_template(vha, tmp);
		qla27xx_walk_template(vha, tmp, buf, &len);
	}

	return len;
}

ulong
qla27xx_fwdt_calculate_dump_size(struct scsi_qla_host *vha, void *p)
{
	struct qla27xx_fwdt_template *tmp = p;
	ulong len = 0;

	if (qla27xx_fwdt_template_valid(tmp)) {
		len = tmp->template_size;
		qla27xx_walk_template(vha, tmp, NULL, &len);
	}

	return len;
}

ulong
qla27xx_fwdt_template_size(void *p)
{
	struct qla27xx_fwdt_template *tmp = p;

	return tmp->template_size;
}

int
qla27xx_fwdt_template_valid(void *p)
{
	struct qla27xx_fwdt_template *tmp = p;

	if (!qla27xx_verify_template_header(tmp)) {
		ql_log(ql_log_warn, NULL, 0xd01c,
		    "%s: template type %x\n", __func__,
		    le32_to_cpu(tmp->template_type));
		return false;
	}

	if (!qla27xx_verify_template_checksum(tmp)) {
		ql_log(ql_log_warn, NULL, 0xd01d,
		    "%s: failed template checksum\n", __func__);
		return false;
	}

	return true;
}

void
qla27xx_fwdump(scsi_qla_host_t *vha, int hardware_locked)
{
	ulong flags = 0;

#ifndef __CHECKER__
	if (!hardware_locked)
		spin_lock_irqsave(&vha->hw->hardware_lock, flags);
#endif

	if (!vha->hw->fw_dump) {
		ql_log(ql_log_warn, vha, 0xd01e, "-> fwdump no buffer\n");
	} else if (vha->hw->fw_dumped) {
		ql_log(ql_log_warn, vha, 0xd01f,
		    "-> Firmware already dumped (%p) -- ignoring request\n",
		    vha->hw->fw_dump);
	} else {
		struct fwdt *fwdt = vha->hw->fwdt;
		uint j;
		ulong len;
		void *buf = vha->hw->fw_dump;

		for (j = 0; j < 2; j++, fwdt++, buf += len) {
			ql_log(ql_log_warn, vha, 0xd011,
			    "-> fwdt%u running...\n", j);
			if (!fwdt->template) {
				ql_log(ql_log_warn, vha, 0xd012,
				    "-> fwdt%u no template\n", j);
				break;
			}
			len = qla27xx_execute_fwdt_template(vha,
			    fwdt->template, buf);
			if (len != fwdt->dump_size) {
				ql_log(ql_log_warn, vha, 0xd013,
				    "-> fwdt%u fwdump residual=%+ld\n",
				    j, fwdt->dump_size - len);
			}
		}
		vha->hw->fw_dump_len = buf - (void *)vha->hw->fw_dump;
		vha->hw->fw_dumped = 1;

		ql_log(ql_log_warn, vha, 0xd015,
		    "-> Firmware dump saved to buffer (%lu/%p) <%lx>\n",
		    vha->host_no, vha->hw->fw_dump, vha->hw->fw_dump_cap_flags);
		qla2x00_post_uevent_work(vha, QLA_UEVENT_CODE_FW_DUMP);
	}

#ifndef __CHECKER__
	if (!hardware_locked)
		spin_unlock_irqrestore(&vha->hw->hardware_lock, flags);
#endif
}<|MERGE_RESOLUTION|>--- conflicted
+++ resolved
@@ -129,11 +129,7 @@
 static inline struct qla27xx_fwdt_entry *
 qla27xx_next_entry(struct qla27xx_fwdt_entry *ent)
 {
-<<<<<<< HEAD
-	return (void *)ent + ent->hdr.size;
-=======
 	return (void *)ent + le32_to_cpu(ent->hdr.size);
->>>>>>> 0ecfebd2
 }
 
 static struct qla27xx_fwdt_entry *
@@ -293,11 +289,6 @@
 		if (buf) {
 			ent->t262.start_addr = cpu_to_le32(start);
 			ent->t262.end_addr = cpu_to_le32(end);
-		}
-	} else if (ent->t262.ram_area == T262_RAM_AREA_MISC) {
-		if (buf) {
-			ent->t262.start_addr = start;
-			ent->t262.end_addr = end;
 		}
 	} else {
 		ql_dbg(ql_dbg_misc, vha, 0xd022,
@@ -702,12 +693,8 @@
 		qla27xx_skip_entry(ent, buf);
 		goto done;
 	}
-<<<<<<< HEAD
-	if (offset + ent->t275.length > ent->hdr.size) {
-=======
 	if (offset + length > size) {
 		length = size - offset;
->>>>>>> 0ecfebd2
 		ql_dbg(ql_dbg_misc, vha, 0xd030,
 		    "%s: buffer overflow, truncate [%lx]\n", __func__, length);
 		ent->t275.length = cpu_to_le32(length);
@@ -716,58 +703,6 @@
 	qla27xx_insertbuf(buffer, length, buf, len);
 done:
 	return qla27xx_next_entry(ent);
-<<<<<<< HEAD
-}
-
-static struct qla27xx_fwdt_entry *
-qla27xx_fwdt_entry_t276(struct scsi_qla_host *vha,
-    struct qla27xx_fwdt_entry *ent, void *buf, ulong *len)
-{
-	uint type = vha->hw->pdev->device >> 4 & 0xf;
-	uint func = vha->hw->port_no & 0x3;
-
-	ql_dbg(ql_dbg_misc + ql_dbg_verbose, vha, 0xd214,
-	    "%s: cond [%lx]\n", __func__, *len);
-
-	if (type != ent->t276.cond1 || func != ent->t276.cond2) {
-		ent = qla27xx_next_entry(ent);
-		qla27xx_skip_entry(ent, buf);
-	}
-
-	return qla27xx_next_entry(ent);
-}
-
-static struct qla27xx_fwdt_entry *
-qla27xx_fwdt_entry_t277(struct scsi_qla_host *vha,
-    struct qla27xx_fwdt_entry *ent, void *buf, ulong *len)
-{
-	struct device_reg_24xx __iomem *reg = qla27xx_isp_reg(vha);
-
-	ql_dbg(ql_dbg_misc + ql_dbg_verbose, vha, 0xd215,
-	    "%s: rdpep [%lx]\n", __func__, *len);
-	qla27xx_insert32(ent->t277.wr_cmd_data, buf, len);
-	qla27xx_write_reg(reg, ent->t277.cmd_addr, ent->t277.wr_cmd_data, buf);
-	qla27xx_read_reg(reg, ent->t277.data_addr, buf, len);
-
-	return qla27xx_next_entry(ent);
-}
-
-static struct qla27xx_fwdt_entry *
-qla27xx_fwdt_entry_t278(struct scsi_qla_host *vha,
-    struct qla27xx_fwdt_entry *ent, void *buf, ulong *len)
-{
-	struct device_reg_24xx __iomem *reg = qla27xx_isp_reg(vha);
-
-	ql_dbg(ql_dbg_misc + ql_dbg_verbose, vha, 0xd216,
-	    "%s: wrpep [%lx]\n", __func__, *len);
-	qla27xx_write_reg(reg, ent->t278.data_addr, ent->t278.wr_data, buf);
-	qla27xx_write_reg(reg, ent->t278.cmd_addr, ent->t278.wr_cmd_data, buf);
-
-	return qla27xx_next_entry(ent);
-}
-
-static struct qla27xx_fwdt_entry *
-=======
 }
 
 static struct qla27xx_fwdt_entry *
@@ -830,18 +765,13 @@
 }
 
 static struct qla27xx_fwdt_entry *
->>>>>>> 0ecfebd2
 qla27xx_fwdt_entry_other(struct scsi_qla_host *vha,
 	struct qla27xx_fwdt_entry *ent, void *buf, ulong *len)
 {
 	ulong type = le32_to_cpu(ent->hdr.type);
 
 	ql_dbg(ql_dbg_misc, vha, 0xd2ff,
-<<<<<<< HEAD
-	    "%s: type %x [%lx]\n", __func__, ent->hdr.type, *len);
-=======
 	    "%s: other %lx [%lx]\n", __func__, type, *len);
->>>>>>> 0ecfebd2
 	qla27xx_skip_entry(ent, buf);
 
 	return qla27xx_next_entry(ent);
@@ -902,16 +832,10 @@
 
 	tmp->count = le32_to_cpu(tmp->entry_count);
 	ql_dbg(ql_dbg_misc, vha, 0xd01a,
-<<<<<<< HEAD
-	    "%s: entry count %lx\n", __func__, count);
-	while (count--) {
-		ent = qla27xx_find_entry(ent->hdr.type)(vha, ent, buf, len);
-=======
 	    "%s: entry count %u\n", __func__, tmp->count);
 	while (ent && tmp->count--) {
 		type = le32_to_cpu(ent->hdr.type);
 		ent = qla27xx_find_entry(type)(vha, ent, buf, len);
->>>>>>> 0ecfebd2
 		if (!ent)
 			break;
 	}
