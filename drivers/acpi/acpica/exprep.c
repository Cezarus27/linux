
/******************************************************************************
 *
 * Module Name: exprep - ACPI AML (p-code) execution - field prep utilities
 *
 *****************************************************************************/

/*
 * Copyright (C) 2000 - 2010, Intel Corp.
 * All rights reserved.
 *
 * Redistribution and use in source and binary forms, with or without
 * modification, are permitted provided that the following conditions
 * are met:
 * 1. Redistributions of source code must retain the above copyright
 *    notice, this list of conditions, and the following disclaimer,
 *    without modification.
 * 2. Redistributions in binary form must reproduce at minimum a disclaimer
 *    substantially similar to the "NO WARRANTY" disclaimer below
 *    ("Disclaimer") and any redistribution must be conditioned upon
 *    including a substantially similar Disclaimer requirement for further
 *    binary redistribution.
 * 3. Neither the names of the above-listed copyright holders nor the names
 *    of any contributors may be used to endorse or promote products derived
 *    from this software without specific prior written permission.
 *
 * Alternatively, this software may be distributed under the terms of the
 * GNU General Public License ("GPL") version 2 as published by the Free
 * Software Foundation.
 *
 * NO WARRANTY
 * THIS SOFTWARE IS PROVIDED BY THE COPYRIGHT HOLDERS AND CONTRIBUTORS
 * "AS IS" AND ANY EXPRESS OR IMPLIED WARRANTIES, INCLUDING, BUT NOT
 * LIMITED TO, THE IMPLIED WARRANTIES OF MERCHANTIBILITY AND FITNESS FOR
 * A PARTICULAR PURPOSE ARE DISCLAIMED. IN NO EVENT SHALL THE COPYRIGHT
 * HOLDERS OR CONTRIBUTORS BE LIABLE FOR SPECIAL, EXEMPLARY, OR CONSEQUENTIAL
 * DAMAGES (INCLUDING, BUT NOT LIMITED TO, PROCUREMENT OF SUBSTITUTE GOODS
 * OR SERVICES; LOSS OF USE, DATA, OR PROFITS; OR BUSINESS INTERRUPTION)
 * HOWEVER CAUSED AND ON ANY THEORY OF LIABILITY, WHETHER IN CONTRACT,
 * STRICT LIABILITY, OR TORT (INCLUDING NEGLIGENCE OR OTHERWISE) ARISING
 * IN ANY WAY OUT OF THE USE OF THIS SOFTWARE, EVEN IF ADVISED OF THE
 * POSSIBILITY OF SUCH DAMAGES.
 */

#include <acpi/acpi.h>
#include "accommon.h"
#include "acinterp.h"
#include "amlcode.h"
#include "acnamesp.h"

#define _COMPONENT          ACPI_EXECUTER
ACPI_MODULE_NAME("exprep")

/* Local prototypes */
static u32
acpi_ex_decode_field_access(union acpi_operand_object *obj_desc,
			    u8 field_flags, u32 * return_byte_alignment);

#ifdef ACPI_UNDER_DEVELOPMENT

static u32
acpi_ex_generate_access(u32 field_bit_offset,
			u32 field_bit_length, u32 region_length);

/*******************************************************************************
 *
 * FUNCTION:    acpi_ex_generate_access
 *
 * PARAMETERS:  field_bit_offset    - Start of field within parent region/buffer
 *              field_bit_length    - Length of field in bits
 *              region_length       - Length of parent in bytes
 *
 * RETURN:      Field granularity (8, 16, 32 or 64) and
 *              byte_alignment (1, 2, 3, or 4)
 *
 * DESCRIPTION: Generate an optimal access width for fields defined with the
 *              any_acc keyword.
 *
 * NOTE: Need to have the region_length in order to check for boundary
 *       conditions (end-of-region).  However, the region_length is a deferred
 *       operation.  Therefore, to complete this implementation, the generation
 *       of this access width must be deferred until the region length has
 *       been evaluated.
 *
 ******************************************************************************/

static u32
acpi_ex_generate_access(u32 field_bit_offset,
			u32 field_bit_length, u32 region_length)
{
	u32 field_byte_length;
	u32 field_byte_offset;
	u32 field_byte_end_offset;
	u32 access_byte_width;
	u32 field_start_offset;
	u32 field_end_offset;
	u32 minimum_access_width = 0xFFFFFFFF;
	u32 minimum_accesses = 0xFFFFFFFF;
	u32 accesses;

	ACPI_FUNCTION_TRACE(ex_generate_access);

	/* Round Field start offset and length to "minimal" byte boundaries */

	field_byte_offset = ACPI_DIV_8(ACPI_ROUND_DOWN(field_bit_offset, 8));
	field_byte_end_offset = ACPI_DIV_8(ACPI_ROUND_UP(field_bit_length +
							 field_bit_offset, 8));
	field_byte_length = field_byte_end_offset - field_byte_offset;

	ACPI_DEBUG_PRINT((ACPI_DB_BFIELD,
			  "Bit length %d, Bit offset %d\n",
			  field_bit_length, field_bit_offset));

	ACPI_DEBUG_PRINT((ACPI_DB_BFIELD,
			  "Byte Length %d, Byte Offset %d, End Offset %d\n",
			  field_byte_length, field_byte_offset,
			  field_byte_end_offset));

	/*
	 * Iterative search for the maximum access width that is both aligned
	 * and does not go beyond the end of the region
	 *
	 * Start at byte_acc and work upwards to qword_acc max. (1,2,4,8 bytes)
	 */
	for (access_byte_width = 1; access_byte_width <= 8;
	     access_byte_width <<= 1) {
		/*
		 * 1) Round end offset up to next access boundary and make sure that
		 *    this does not go beyond the end of the parent region.
		 * 2) When the Access width is greater than the field_byte_length, we
		 *    are done. (This does not optimize for the perfectly aligned
		 *    case yet).
		 */
		if (ACPI_ROUND_UP(field_byte_end_offset, access_byte_width) <=
		    region_length) {
			field_start_offset =
			    ACPI_ROUND_DOWN(field_byte_offset,
					    access_byte_width) /
			    access_byte_width;

			field_end_offset =
			    ACPI_ROUND_UP((field_byte_length +
					   field_byte_offset),
					  access_byte_width) /
			    access_byte_width;

			accesses = field_end_offset - field_start_offset;

			ACPI_DEBUG_PRINT((ACPI_DB_BFIELD,
					  "AccessWidth %d end is within region\n",
					  access_byte_width));

			ACPI_DEBUG_PRINT((ACPI_DB_BFIELD,
					  "Field Start %d, Field End %d -- requires %d accesses\n",
					  field_start_offset, field_end_offset,
					  accesses));

			/* Single access is optimal */

			if (accesses <= 1) {
				ACPI_DEBUG_PRINT((ACPI_DB_BFIELD,
						  "Entire field can be accessed with one operation of size %d\n",
						  access_byte_width));
				return_VALUE(access_byte_width);
			}

			/*
			 * Fits in the region, but requires more than one read/write.
			 * try the next wider access on next iteration
			 */
			if (accesses < minimum_accesses) {
				minimum_accesses = accesses;
				minimum_access_width = access_byte_width;
			}
		} else {
			ACPI_DEBUG_PRINT((ACPI_DB_BFIELD,
					  "AccessWidth %d end is NOT within region\n",
					  access_byte_width));
			if (access_byte_width == 1) {
				ACPI_DEBUG_PRINT((ACPI_DB_BFIELD,
						  "Field goes beyond end-of-region!\n"));

				/* Field does not fit in the region at all */

				return_VALUE(0);
			}

			/*
			 * This width goes beyond the end-of-region, back off to
			 * previous access
			 */
			ACPI_DEBUG_PRINT((ACPI_DB_BFIELD,
					  "Backing off to previous optimal access width of %d\n",
					  minimum_access_width));
			return_VALUE(minimum_access_width);
		}
	}

	/*
	 * Could not read/write field with one operation,
	 * just use max access width
	 */
	ACPI_DEBUG_PRINT((ACPI_DB_BFIELD,
			  "Cannot access field in one operation, using width 8\n"));
	return_VALUE(8);
}
#endif				/* ACPI_UNDER_DEVELOPMENT */

/*******************************************************************************
 *
 * FUNCTION:    acpi_ex_decode_field_access
 *
 * PARAMETERS:  obj_desc            - Field object
 *              field_flags         - Encoded fieldflags (contains access bits)
 *              return_byte_alignment - Where the byte alignment is returned
 *
 * RETURN:      Field granularity (8, 16, 32 or 64) and
 *              byte_alignment (1, 2, 3, or 4)
 *
 * DESCRIPTION: Decode the access_type bits of a field definition.
 *
 ******************************************************************************/

static u32
acpi_ex_decode_field_access(union acpi_operand_object *obj_desc,
			    u8 field_flags, u32 * return_byte_alignment)
{
	u32 access;
	u32 byte_alignment;
	u32 bit_length;

	ACPI_FUNCTION_TRACE(ex_decode_field_access);

	access = (field_flags & AML_FIELD_ACCESS_TYPE_MASK);

	switch (access) {
	case AML_FIELD_ACCESS_ANY:

#ifdef ACPI_UNDER_DEVELOPMENT
		byte_alignment =
		    acpi_ex_generate_access(obj_desc->common_field.
					    start_field_bit_offset,
					    obj_desc->common_field.bit_length,
					    0xFFFFFFFF
					    /* Temp until we pass region_length as parameter */
		    );
		bit_length = byte_alignment * 8;
#endif

		byte_alignment = 1;
		bit_length = 8;
		break;

	case AML_FIELD_ACCESS_BYTE:
	case AML_FIELD_ACCESS_BUFFER:	/* ACPI 2.0 (SMBus Buffer) */
		byte_alignment = 1;
		bit_length = 8;
		break;

	case AML_FIELD_ACCESS_WORD:
		byte_alignment = 2;
		bit_length = 16;
		break;

	case AML_FIELD_ACCESS_DWORD:
		byte_alignment = 4;
		bit_length = 32;
		break;

	case AML_FIELD_ACCESS_QWORD:	/* ACPI 2.0 */
		byte_alignment = 8;
		bit_length = 64;
		break;

	default:
		/* Invalid field access type */

		ACPI_ERROR((AE_INFO, "Unknown field access type %X", access));
		return_UINT32(0);
	}

	if (obj_desc->common.type == ACPI_TYPE_BUFFER_FIELD) {
		/*
		 * buffer_field access can be on any byte boundary, so the
		 * byte_alignment is always 1 byte -- regardless of any byte_alignment
		 * implied by the field access type.
		 */
		byte_alignment = 1;
	}

	*return_byte_alignment = byte_alignment;
	return_UINT32(bit_length);
}

/*******************************************************************************
 *
 * FUNCTION:    acpi_ex_prep_common_field_object
 *
 * PARAMETERS:  obj_desc            - The field object
 *              field_flags         - Access, lock_rule, and update_rule.
 *                                    The format of a field_flag is described
 *                                    in the ACPI specification
 *              field_attribute     - Special attributes (not used)
 *              field_bit_position  - Field start position
 *              field_bit_length    - Field length in number of bits
 *
 * RETURN:      Status
 *
 * DESCRIPTION: Initialize the areas of the field object that are common
 *              to the various types of fields.  Note: This is very "sensitive"
 *              code because we are solving the general case for field
 *              alignment.
 *
 ******************************************************************************/

acpi_status
acpi_ex_prep_common_field_object(union acpi_operand_object *obj_desc,
				 u8 field_flags,
				 u8 field_attribute,
				 u32 field_bit_position, u32 field_bit_length)
{
	u32 access_bit_width;
	u32 byte_alignment;
	u32 nearest_byte_address;

	ACPI_FUNCTION_TRACE(ex_prep_common_field_object);

	/*
	 * Note: the structure being initialized is the
	 * ACPI_COMMON_FIELD_INFO;  No structure fields outside of the common
	 * area are initialized by this procedure.
	 */
	obj_desc->common_field.field_flags = field_flags;
	obj_desc->common_field.attribute = field_attribute;
	obj_desc->common_field.bit_length = field_bit_length;

	/*
	 * Decode the access type so we can compute offsets.  The access type gives
	 * two pieces of information - the width of each field access and the
	 * necessary byte_alignment (address granularity) of the access.
	 *
	 * For any_acc, the access_bit_width is the largest width that is both
	 * necessary and possible in an attempt to access the whole field in one
	 * I/O operation.  However, for any_acc, the byte_alignment is always one
	 * byte.
	 *
	 * For all Buffer Fields, the byte_alignment is always one byte.
	 *
	 * For all other access types (Byte, Word, Dword, Qword), the Bitwidth is
	 * the same (equivalent) as the byte_alignment.
	 */
	access_bit_width = acpi_ex_decode_field_access(obj_desc, field_flags,
						       &byte_alignment);
	if (!access_bit_width) {
		return_ACPI_STATUS(AE_AML_OPERAND_VALUE);
	}

	/* Setup width (access granularity) fields */

	obj_desc->common_field.access_byte_width = (u8)
	    ACPI_DIV_8(access_bit_width);	/* 1,  2,  4,  8 */

	obj_desc->common_field.access_bit_width = (u8) access_bit_width;

	/*
	 * base_byte_offset is the address of the start of the field within the
	 * region.  It is the byte address of the first *datum* (field-width data
	 * unit) of the field. (i.e., the first datum that contains at least the
	 * first *bit* of the field.)
	 *
	 * Note: byte_alignment is always either equal to the access_bit_width or 8
	 * (Byte access), and it defines the addressing granularity of the parent
	 * region or buffer.
	 */
	nearest_byte_address =
	    ACPI_ROUND_BITS_DOWN_TO_BYTES(field_bit_position);
	obj_desc->common_field.base_byte_offset = (u32)
	    ACPI_ROUND_DOWN(nearest_byte_address, byte_alignment);

	/*
	 * start_field_bit_offset is the offset of the first bit of the field within
	 * a field datum.
	 */
	obj_desc->common_field.start_field_bit_offset = (u8)
	    (field_bit_position -
	     ACPI_MUL_8(obj_desc->common_field.base_byte_offset));

	/*
	 * Does the entire field fit within a single field access element? (datum)
	 * (i.e., without crossing a datum boundary)
	 */
	if ((obj_desc->common_field.start_field_bit_offset +
	     field_bit_length) <= (u16) access_bit_width) {
		obj_desc->common.flags |= AOPOBJ_SINGLE_DATUM;
	}

	return_ACPI_STATUS(AE_OK);
}

/*******************************************************************************
 *
 * FUNCTION:    acpi_ex_prep_field_value
 *
 * PARAMETERS:  Info    - Contains all field creation info
 *
 * RETURN:      Status
 *
 * DESCRIPTION: Construct a union acpi_operand_object of type def_field and
 *              connect it to the parent Node.
 *
 ******************************************************************************/

acpi_status acpi_ex_prep_field_value(struct acpi_create_field_info *info)
{
	union acpi_operand_object *obj_desc;
	union acpi_operand_object *second_desc = NULL;
	u32 type;
	acpi_status status;

	ACPI_FUNCTION_TRACE(ex_prep_field_value);

	/* Parameter validation */

	if (info->field_type != ACPI_TYPE_LOCAL_INDEX_FIELD) {
		if (!info->region_node) {
			ACPI_ERROR((AE_INFO, "Null RegionNode"));
			return_ACPI_STATUS(AE_AML_NO_OPERAND);
		}

		type = acpi_ns_get_type(info->region_node);
		if (type != ACPI_TYPE_REGION) {
			ACPI_ERROR((AE_INFO,
				    "Needed Region, found type %X (%s)",
				    type, acpi_ut_get_type_name(type)));

			return_ACPI_STATUS(AE_AML_OPERAND_TYPE);
		}
	}

	/* Allocate a new field object */

	obj_desc = acpi_ut_create_internal_object(info->field_type);
	if (!obj_desc) {
		return_ACPI_STATUS(AE_NO_MEMORY);
	}

	/* Initialize areas of the object that are common to all fields */

	obj_desc->common_field.node = info->field_node;
	status = acpi_ex_prep_common_field_object(obj_desc, info->field_flags,
						  info->attribute,
						  info->field_bit_position,
						  info->field_bit_length);
	if (ACPI_FAILURE(status)) {
		acpi_ut_delete_object_desc(obj_desc);
		return_ACPI_STATUS(status);
	}

	/* Initialize areas of the object that are specific to the field type */

	switch (info->field_type) {
	case ACPI_TYPE_LOCAL_REGION_FIELD:

		obj_desc->field.region_obj =
		    acpi_ns_get_attached_object(info->region_node);

		/* An additional reference for the container */

		acpi_ut_add_reference(obj_desc->field.region_obj);

		/* allow full data read from EC address space */
		if (obj_desc->field.region_obj->region.space_id ==
			ACPI_ADR_SPACE_EC) {
<<<<<<< HEAD
			if (obj_desc->common_field.bit_length > 8)
				obj_desc->common_field.access_bit_width =
				ACPI_ROUND_UP(obj_desc->common_field.
							bit_length, 8);
				obj_desc->common_field.access_byte_width =
				ACPI_DIV_8(obj_desc->common_field.
							access_bit_width);
=======
			if (obj_desc->common_field.bit_length > 8) {
				unsigned width =
					ACPI_ROUND_BITS_UP_TO_BYTES(
					obj_desc->common_field.bit_length);
				// access_bit_width is u8, don't overflow it
				if (width > 8)
					width = 8;
				obj_desc->common_field.access_byte_width =
							width;
				obj_desc->common_field.access_bit_width =
							8 * width;
			}
>>>>>>> e40152ee
		}

		ACPI_DEBUG_PRINT((ACPI_DB_BFIELD,
				  "RegionField: BitOff %X, Off %X, Gran %X, Region %p\n",
				  obj_desc->field.start_field_bit_offset,
				  obj_desc->field.base_byte_offset,
				  obj_desc->field.access_byte_width,
				  obj_desc->field.region_obj));
		break;

	case ACPI_TYPE_LOCAL_BANK_FIELD:

		obj_desc->bank_field.value = info->bank_value;
		obj_desc->bank_field.region_obj =
		    acpi_ns_get_attached_object(info->region_node);
		obj_desc->bank_field.bank_obj =
		    acpi_ns_get_attached_object(info->register_node);

		/* An additional reference for the attached objects */

		acpi_ut_add_reference(obj_desc->bank_field.region_obj);
		acpi_ut_add_reference(obj_desc->bank_field.bank_obj);

		ACPI_DEBUG_PRINT((ACPI_DB_BFIELD,
				  "Bank Field: BitOff %X, Off %X, Gran %X, Region %p, BankReg %p\n",
				  obj_desc->bank_field.start_field_bit_offset,
				  obj_desc->bank_field.base_byte_offset,
				  obj_desc->field.access_byte_width,
				  obj_desc->bank_field.region_obj,
				  obj_desc->bank_field.bank_obj));

		/*
		 * Remember location in AML stream of the field unit
		 * opcode and operands -- since the bank_value
		 * operands must be evaluated.
		 */
		second_desc = obj_desc->common.next_object;
		second_desc->extra.aml_start =
		    ACPI_CAST_PTR(union acpi_parse_object,
				  info->data_register_node)->named.data;
		second_desc->extra.aml_length =
		    ACPI_CAST_PTR(union acpi_parse_object,
				  info->data_register_node)->named.length;

		break;

	case ACPI_TYPE_LOCAL_INDEX_FIELD:

		/* Get the Index and Data registers */

		obj_desc->index_field.index_obj =
		    acpi_ns_get_attached_object(info->register_node);
		obj_desc->index_field.data_obj =
		    acpi_ns_get_attached_object(info->data_register_node);

		if (!obj_desc->index_field.data_obj
		    || !obj_desc->index_field.index_obj) {
			ACPI_ERROR((AE_INFO,
				    "Null Index Object during field prep"));
			acpi_ut_delete_object_desc(obj_desc);
			return_ACPI_STATUS(AE_AML_INTERNAL);
		}

		/* An additional reference for the attached objects */

		acpi_ut_add_reference(obj_desc->index_field.data_obj);
		acpi_ut_add_reference(obj_desc->index_field.index_obj);

		/*
		 * April 2006: Changed to match MS behavior
		 *
		 * The value written to the Index register is the byte offset of the
		 * target field in units of the granularity of the index_field
		 *
		 * Previously, the value was calculated as an index in terms of the
		 * width of the Data register, as below:
		 *
		 *      obj_desc->index_field.Value = (u32)
		 *          (Info->field_bit_position / ACPI_MUL_8 (
		 *              obj_desc->Field.access_byte_width));
		 *
		 * February 2006: Tried value as a byte offset:
		 *      obj_desc->index_field.Value = (u32)
		 *          ACPI_DIV_8 (Info->field_bit_position);
		 */
		obj_desc->index_field.value =
		    (u32) ACPI_ROUND_DOWN(ACPI_DIV_8(info->field_bit_position),
					  obj_desc->index_field.
					  access_byte_width);

		ACPI_DEBUG_PRINT((ACPI_DB_BFIELD,
				  "IndexField: BitOff %X, Off %X, Value %X, Gran %X, Index %p, Data %p\n",
				  obj_desc->index_field.start_field_bit_offset,
				  obj_desc->index_field.base_byte_offset,
				  obj_desc->index_field.value,
				  obj_desc->field.access_byte_width,
				  obj_desc->index_field.index_obj,
				  obj_desc->index_field.data_obj));
		break;

	default:
		/* No other types should get here */
		break;
	}

	/*
	 * Store the constructed descriptor (obj_desc) into the parent Node,
	 * preserving the current type of that named_obj.
	 */
	status = acpi_ns_attach_object(info->field_node, obj_desc,
				       acpi_ns_get_type(info->field_node));

	ACPI_DEBUG_PRINT((ACPI_DB_BFIELD,
			  "Set NamedObj %p [%4.4s], ObjDesc %p\n",
			  info->field_node,
			  acpi_ut_get_node_name(info->field_node), obj_desc));

	/* Remove local reference to the object */

	acpi_ut_remove_reference(obj_desc);
	return_ACPI_STATUS(status);
}<|MERGE_RESOLUTION|>--- conflicted
+++ resolved
@@ -471,15 +471,6 @@
 		/* allow full data read from EC address space */
 		if (obj_desc->field.region_obj->region.space_id ==
 			ACPI_ADR_SPACE_EC) {
-<<<<<<< HEAD
-			if (obj_desc->common_field.bit_length > 8)
-				obj_desc->common_field.access_bit_width =
-				ACPI_ROUND_UP(obj_desc->common_field.
-							bit_length, 8);
-				obj_desc->common_field.access_byte_width =
-				ACPI_DIV_8(obj_desc->common_field.
-							access_bit_width);
-=======
 			if (obj_desc->common_field.bit_length > 8) {
 				unsigned width =
 					ACPI_ROUND_BITS_UP_TO_BYTES(
@@ -492,7 +483,6 @@
 				obj_desc->common_field.access_bit_width =
 							8 * width;
 			}
->>>>>>> e40152ee
 		}
 
 		ACPI_DEBUG_PRINT((ACPI_DB_BFIELD,
