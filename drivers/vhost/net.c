--- conflicted
+++ resolved
@@ -1323,12 +1323,8 @@
 		vhost_net_buf_init(&n->vqs[i].rxq);
 	}
 	vhost_dev_init(dev, vqs, VHOST_NET_VQ_MAX,
-<<<<<<< HEAD
-		       UIO_MAXIOV + VHOST_NET_BATCH);
-=======
 		       UIO_MAXIOV + VHOST_NET_BATCH,
 		       VHOST_NET_PKT_WEIGHT, VHOST_NET_WEIGHT);
->>>>>>> 0ecfebd2
 
 	vhost_poll_init(n->poll + VHOST_NET_VQ_TX, handle_tx_net, EPOLLOUT, dev);
 	vhost_poll_init(n->poll + VHOST_NET_VQ_RX, handle_rx_net, EPOLLIN, dev);
