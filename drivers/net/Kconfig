--- conflicted
+++ resolved
@@ -1825,11 +1825,7 @@
 
 config FEC_MPC52xx
 	tristate "MPC52xx FEC driver"
-<<<<<<< HEAD
-	depends on PPC_MPC52xx && PPC_BESTCOMM_FEC
-=======
 	depends on PPC_MPC52xx && PPC_BESTCOMM
->>>>>>> c07f62e5
 	select CRC32
 	select PHYLIB
 	select PPC_BESTCOMM_FEC
@@ -2015,11 +2011,6 @@
 	  If in doubt, say N.
 
 config IGB_DCA
-<<<<<<< HEAD
-	bool "Enable DCA"
-	default y
-	depends on IGB && DCA && !(IGB=y && DCA=m)
-=======
 	bool "Direct Cache Access (DCA) Support"
 	default y
 	depends on IGB && DCA && !(IGB=y && DCA=m)
@@ -2027,7 +2018,6 @@
 	  Say Y here if you want to use Direct Cache Access (DCA) in the
 	  driver.  DCA is a method for warming the CPU cache before data
 	  is used, with the intent of lessening the impact of cache misses.
->>>>>>> c07f62e5
 
 source "drivers/net/ixp2000/Kconfig"
 
@@ -2452,11 +2442,6 @@
 	  will be called ixgbe.
 
 config IXGBE_DCA
-<<<<<<< HEAD
-	bool
-	default y
-	depends on IXGBE && DCA && !(IXGBE=y && DCA=m)
-=======
 	bool "Direct Cache Access (DCA) Support"
 	default y
 	depends on IXGBE && DCA && !(IXGBE=y && DCA=m)
@@ -2464,7 +2449,6 @@
 	  Say Y here if you want to use Direct Cache Access (DCA) in the
 	  driver.  DCA is a method for warming the CPU cache before data
 	  is used, with the intent of lessening the impact of cache misses.
->>>>>>> c07f62e5
 
 config IXGB
 	tristate "Intel(R) PRO/10GbE support"
@@ -2514,11 +2498,6 @@
 	  will be called myri10ge.
 
 config MYRI10GE_DCA
-<<<<<<< HEAD
-	bool
-	default y
-	depends on MYRI10GE && DCA && !(MYRI10GE=y && DCA=m)
-=======
 	bool "Direct Cache Access (DCA) Support"
 	default y
 	depends on MYRI10GE && DCA && !(MYRI10GE=y && DCA=m)
@@ -2526,7 +2505,6 @@
 	  Say Y here if you want to use Direct Cache Access (DCA) in the
 	  driver.  DCA is a method for warming the CPU cache before data
 	  is used, with the intent of lessening the impact of cache misses.
->>>>>>> c07f62e5
 
 config NETXEN_NIC
 	tristate "NetXen Multi port (1/10) Gigabit Ethernet NIC"
