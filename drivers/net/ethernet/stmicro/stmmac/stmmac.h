--- conflicted
+++ resolved
@@ -115,73 +115,6 @@
 extern struct platform_driver stmmac_pltfr_driver;
 static inline int stmmac_register_platform(void)
 {
-<<<<<<< HEAD
-	if (!IS_ERR(priv->stmmac_clk))
-		return clk_prepare_enable(priv->stmmac_clk);
-=======
-	int err;
->>>>>>> 0d7614f0
-
-	err = platform_driver_register(&stmmac_pltfr_driver);
-	if (err)
-		pr_err("stmmac: failed to register the platform driver\n");
-
-	return err;
-}
-static inline void stmmac_unregister_platform(void)
-{
-	platform_driver_register(&stmmac_pltfr_driver);
-}
-#else
-static inline int stmmac_register_platform(void)
-{
-	pr_debug("stmmac: do not register the platf driver\n");
-
-<<<<<<< HEAD
-	clk_disable_unprepare(priv->stmmac_clk);
-=======
-	return -EINVAL;
->>>>>>> 0d7614f0
-}
-static inline void stmmac_unregister_platform(void)
-{
-}
-#endif /* CONFIG_STMMAC_PLATFORM */
-
-#ifdef CONFIG_STMMAC_PCI
-extern struct pci_driver stmmac_pci_driver;
-static inline int stmmac_register_pci(void)
-{
-	int err;
-
-	err = pci_register_driver(&stmmac_pci_driver);
-	if (err)
-		pr_err("stmmac: failed to register the PCI driver\n");
-
-	return err;
-}
-static inline void stmmac_unregister_pci(void)
-{
-	pci_unregister_driver(&stmmac_pci_driver);
-}
-#else
-static inline int stmmac_register_pci(void)
-{
-	pr_debug("stmmac: do not register the PCI driver\n");
-
-	return -EINVAL;
-}
-static inline void stmmac_unregister_pci(void)
-{
-}
-<<<<<<< HEAD
-#endif /* CONFIG_HAVE_CLK */
-
-
-#ifdef CONFIG_STMMAC_PLATFORM
-extern struct platform_driver stmmac_pltfr_driver;
-static inline int stmmac_register_platform(void)
-{
 	int err;
 
 	err = platform_driver_register(&stmmac_pltfr_driver);
@@ -232,6 +165,4 @@
 static inline void stmmac_unregister_pci(void)
 {
 }
-=======
->>>>>>> 0d7614f0
 #endif /* CONFIG_STMMAC_PCI */