--- conflicted
+++ resolved
@@ -153,11 +153,7 @@
 	.pin_base = PL_BASE,
 	.irq_banks = 2,
 	.disable_strict_mode = true,
-<<<<<<< HEAD
-	.has_io_bias_cfg = true,
-=======
 	.io_bias_cfg_variant = BIAS_VOLTAGE_GRP_CONFIG,
->>>>>>> 0ecfebd2
 };
 
 static int sun9i_a80_r_pinctrl_probe(struct platform_device *pdev)
