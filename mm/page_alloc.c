/*
 *  linux/mm/page_alloc.c
 *
 *  Manages the free list, the system allocates free pages here.
 *  Note that kmalloc() lives in slab.c
 *
 *  Copyright (C) 1991, 1992, 1993, 1994  Linus Torvalds
 *  Swap reorganised 29.12.95, Stephen Tweedie
 *  Support of BIGMEM added by Gerhard Wichert, Siemens AG, July 1999
 *  Reshaped it to be a zoned allocator, Ingo Molnar, Red Hat, 1999
 *  Discontiguous memory support, Kanoj Sarcar, SGI, Nov 1999
 *  Zone balancing, Kanoj Sarcar, SGI, Jan 2000
 *  Per cpu hot/cold page lists, bulk allocation, Martin J. Bligh, Sept 2002
 *          (lots of bits borrowed from Ingo Molnar & Andrew Morton)
 */

#include <linux/stddef.h>
#include <linux/mm.h>
#include <linux/swap.h>
#include <linux/interrupt.h>
#include <linux/pagemap.h>
#include <linux/jiffies.h>
#include <linux/bootmem.h>
#include <linux/memblock.h>
#include <linux/compiler.h>
#include <linux/kernel.h>
#include <linux/kmemcheck.h>
#include <linux/kasan.h>
#include <linux/module.h>
#include <linux/suspend.h>
#include <linux/pagevec.h>
#include <linux/blkdev.h>
#include <linux/slab.h>
#include <linux/ratelimit.h>
#include <linux/oom.h>
#include <linux/notifier.h>
#include <linux/topology.h>
#include <linux/sysctl.h>
#include <linux/cpu.h>
#include <linux/cpuset.h>
#include <linux/memory_hotplug.h>
#include <linux/nodemask.h>
#include <linux/vmalloc.h>
#include <linux/vmstat.h>
#include <linux/mempolicy.h>
#include <linux/memremap.h>
#include <linux/stop_machine.h>
#include <linux/sort.h>
#include <linux/pfn.h>
#include <linux/backing-dev.h>
#include <linux/fault-inject.h>
#include <linux/page-isolation.h>
#include <linux/page_ext.h>
#include <linux/debugobjects.h>
#include <linux/kmemleak.h>
#include <linux/compaction.h>
#include <trace/events/kmem.h>
#include <linux/prefetch.h>
#include <linux/mm_inline.h>
#include <linux/migrate.h>
#include <linux/page_ext.h>
#include <linux/hugetlb.h>
#include <linux/sched/rt.h>
#include <linux/page_owner.h>
#include <linux/kthread.h>
#include <linux/memcontrol.h>

#include <asm/sections.h>
#include <asm/tlbflush.h>
#include <asm/div64.h>
#include "internal.h"

/* prevent >1 _updater_ of zone percpu pageset ->high and ->batch fields */
static DEFINE_MUTEX(pcp_batch_high_lock);
#define MIN_PERCPU_PAGELIST_FRACTION	(8)

#ifdef CONFIG_USE_PERCPU_NUMA_NODE_ID
DEFINE_PER_CPU(int, numa_node);
EXPORT_PER_CPU_SYMBOL(numa_node);
#endif

#ifdef CONFIG_HAVE_MEMORYLESS_NODES
/*
 * N.B., Do NOT reference the '_numa_mem_' per cpu variable directly.
 * It will not be defined when CONFIG_HAVE_MEMORYLESS_NODES is not defined.
 * Use the accessor functions set_numa_mem(), numa_mem_id() and cpu_to_mem()
 * defined in <linux/topology.h>.
 */
DEFINE_PER_CPU(int, _numa_mem_);		/* Kernel "local memory" node */
EXPORT_PER_CPU_SYMBOL(_numa_mem_);
int _node_numa_mem_[MAX_NUMNODES];
#endif

#ifdef CONFIG_GCC_PLUGIN_LATENT_ENTROPY
<<<<<<< HEAD
volatile u64 latent_entropy __latent_entropy;
=======
volatile unsigned long latent_entropy __latent_entropy;
>>>>>>> d06e622d
EXPORT_SYMBOL(latent_entropy);
#endif

/*
 * Array of node states.
 */
nodemask_t node_states[NR_NODE_STATES] __read_mostly = {
	[N_POSSIBLE] = NODE_MASK_ALL,
	[N_ONLINE] = { { [0] = 1UL } },
#ifndef CONFIG_NUMA
	[N_NORMAL_MEMORY] = { { [0] = 1UL } },
#ifdef CONFIG_HIGHMEM
	[N_HIGH_MEMORY] = { { [0] = 1UL } },
#endif
#ifdef CONFIG_MOVABLE_NODE
	[N_MEMORY] = { { [0] = 1UL } },
#endif
	[N_CPU] = { { [0] = 1UL } },
#endif	/* NUMA */
};
EXPORT_SYMBOL(node_states);

/* Protect totalram_pages and zone->managed_pages */
static DEFINE_SPINLOCK(managed_page_count_lock);

unsigned long totalram_pages __read_mostly;
unsigned long totalreserve_pages __read_mostly;
unsigned long totalcma_pages __read_mostly;

int percpu_pagelist_fraction;
gfp_t gfp_allowed_mask __read_mostly = GFP_BOOT_MASK;

/*
 * A cached value of the page's pageblock's migratetype, used when the page is
 * put on a pcplist. Used to avoid the pageblock migratetype lookup when
 * freeing from pcplists in most cases, at the cost of possibly becoming stale.
 * Also the migratetype set in the page does not necessarily match the pcplist
 * index, e.g. page might have MIGRATE_CMA set but be on a pcplist with any
 * other index - this ensures that it will be put on the correct CMA freelist.
 */
static inline int get_pcppage_migratetype(struct page *page)
{
	return page->index;
}

static inline void set_pcppage_migratetype(struct page *page, int migratetype)
{
	page->index = migratetype;
}

#ifdef CONFIG_PM_SLEEP
/*
 * The following functions are used by the suspend/hibernate code to temporarily
 * change gfp_allowed_mask in order to avoid using I/O during memory allocations
 * while devices are suspended.  To avoid races with the suspend/hibernate code,
 * they should always be called with pm_mutex held (gfp_allowed_mask also should
 * only be modified with pm_mutex held, unless the suspend/hibernate code is
 * guaranteed not to run in parallel with that modification).
 */

static gfp_t saved_gfp_mask;

void pm_restore_gfp_mask(void)
{
	WARN_ON(!mutex_is_locked(&pm_mutex));
	if (saved_gfp_mask) {
		gfp_allowed_mask = saved_gfp_mask;
		saved_gfp_mask = 0;
	}
}

void pm_restrict_gfp_mask(void)
{
	WARN_ON(!mutex_is_locked(&pm_mutex));
	WARN_ON(saved_gfp_mask);
	saved_gfp_mask = gfp_allowed_mask;
	gfp_allowed_mask &= ~(__GFP_IO | __GFP_FS);
}

bool pm_suspended_storage(void)
{
	if ((gfp_allowed_mask & (__GFP_IO | __GFP_FS)) == (__GFP_IO | __GFP_FS))
		return false;
	return true;
}
#endif /* CONFIG_PM_SLEEP */

#ifdef CONFIG_HUGETLB_PAGE_SIZE_VARIABLE
unsigned int pageblock_order __read_mostly;
#endif

static void __free_pages_ok(struct page *page, unsigned int order);

/*
 * results with 256, 32 in the lowmem_reserve sysctl:
 *	1G machine -> (16M dma, 800M-16M normal, 1G-800M high)
 *	1G machine -> (16M dma, 784M normal, 224M high)
 *	NORMAL allocation will leave 784M/256 of ram reserved in the ZONE_DMA
 *	HIGHMEM allocation will leave 224M/32 of ram reserved in ZONE_NORMAL
 *	HIGHMEM allocation will leave (224M+784M)/256 of ram reserved in ZONE_DMA
 *
 * TBD: should special case ZONE_DMA32 machines here - in those we normally
 * don't need any ZONE_NORMAL reservation
 */
int sysctl_lowmem_reserve_ratio[MAX_NR_ZONES-1] = {
#ifdef CONFIG_ZONE_DMA
	 256,
#endif
#ifdef CONFIG_ZONE_DMA32
	 256,
#endif
#ifdef CONFIG_HIGHMEM
	 32,
#endif
	 32,
};

EXPORT_SYMBOL(totalram_pages);

static char * const zone_names[MAX_NR_ZONES] = {
#ifdef CONFIG_ZONE_DMA
	 "DMA",
#endif
#ifdef CONFIG_ZONE_DMA32
	 "DMA32",
#endif
	 "Normal",
#ifdef CONFIG_HIGHMEM
	 "HighMem",
#endif
	 "Movable",
#ifdef CONFIG_ZONE_DEVICE
	 "Device",
#endif
};

char * const migratetype_names[MIGRATE_TYPES] = {
	"Unmovable",
	"Movable",
	"Reclaimable",
	"HighAtomic",
#ifdef CONFIG_CMA
	"CMA",
#endif
#ifdef CONFIG_MEMORY_ISOLATION
	"Isolate",
#endif
};

compound_page_dtor * const compound_page_dtors[] = {
	NULL,
	free_compound_page,
#ifdef CONFIG_HUGETLB_PAGE
	free_huge_page,
#endif
#ifdef CONFIG_TRANSPARENT_HUGEPAGE
	free_transhuge_page,
#endif
};

int min_free_kbytes = 1024;
int user_min_free_kbytes = -1;
int watermark_scale_factor = 10;

static unsigned long __meminitdata nr_kernel_pages;
static unsigned long __meminitdata nr_all_pages;
static unsigned long __meminitdata dma_reserve;

#ifdef CONFIG_HAVE_MEMBLOCK_NODE_MAP
static unsigned long __meminitdata arch_zone_lowest_possible_pfn[MAX_NR_ZONES];
static unsigned long __meminitdata arch_zone_highest_possible_pfn[MAX_NR_ZONES];
static unsigned long __initdata required_kernelcore;
static unsigned long __initdata required_movablecore;
static unsigned long __meminitdata zone_movable_pfn[MAX_NUMNODES];
static bool mirrored_kernelcore;

/* movable_zone is the "real" zone pages in ZONE_MOVABLE are taken from */
int movable_zone;
EXPORT_SYMBOL(movable_zone);
#endif /* CONFIG_HAVE_MEMBLOCK_NODE_MAP */

#if MAX_NUMNODES > 1
int nr_node_ids __read_mostly = MAX_NUMNODES;
int nr_online_nodes __read_mostly = 1;
EXPORT_SYMBOL(nr_node_ids);
EXPORT_SYMBOL(nr_online_nodes);
#endif

int page_group_by_mobility_disabled __read_mostly;

#ifdef CONFIG_DEFERRED_STRUCT_PAGE_INIT
static inline void reset_deferred_meminit(pg_data_t *pgdat)
{
	pgdat->first_deferred_pfn = ULONG_MAX;
}

/* Returns true if the struct page for the pfn is uninitialised */
static inline bool __meminit early_page_uninitialised(unsigned long pfn)
{
	int nid = early_pfn_to_nid(pfn);

	if (node_online(nid) && pfn >= NODE_DATA(nid)->first_deferred_pfn)
		return true;

	return false;
}

/*
 * Returns false when the remaining initialisation should be deferred until
 * later in the boot cycle when it can be parallelised.
 */
static inline bool update_defer_init(pg_data_t *pgdat,
				unsigned long pfn, unsigned long zone_end,
				unsigned long *nr_initialised)
{
	unsigned long max_initialise;

	/* Always populate low zones for address-contrained allocations */
	if (zone_end < pgdat_end_pfn(pgdat))
		return true;
	/*
	 * Initialise at least 2G of a node but also take into account that
	 * two large system hashes that can take up 1GB for 0.25TB/node.
	 */
	max_initialise = max(2UL << (30 - PAGE_SHIFT),
		(pgdat->node_spanned_pages >> 8));

	(*nr_initialised)++;
	if ((*nr_initialised > max_initialise) &&
	    (pfn & (PAGES_PER_SECTION - 1)) == 0) {
		pgdat->first_deferred_pfn = pfn;
		return false;
	}

	return true;
}
#else
static inline void reset_deferred_meminit(pg_data_t *pgdat)
{
}

static inline bool early_page_uninitialised(unsigned long pfn)
{
	return false;
}

static inline bool update_defer_init(pg_data_t *pgdat,
				unsigned long pfn, unsigned long zone_end,
				unsigned long *nr_initialised)
{
	return true;
}
#endif

/* Return a pointer to the bitmap storing bits affecting a block of pages */
static inline unsigned long *get_pageblock_bitmap(struct page *page,
							unsigned long pfn)
{
#ifdef CONFIG_SPARSEMEM
	return __pfn_to_section(pfn)->pageblock_flags;
#else
	return page_zone(page)->pageblock_flags;
#endif /* CONFIG_SPARSEMEM */
}

static inline int pfn_to_bitidx(struct page *page, unsigned long pfn)
{
#ifdef CONFIG_SPARSEMEM
	pfn &= (PAGES_PER_SECTION-1);
	return (pfn >> pageblock_order) * NR_PAGEBLOCK_BITS;
#else
	pfn = pfn - round_down(page_zone(page)->zone_start_pfn, pageblock_nr_pages);
	return (pfn >> pageblock_order) * NR_PAGEBLOCK_BITS;
#endif /* CONFIG_SPARSEMEM */
}

/**
 * get_pfnblock_flags_mask - Return the requested group of flags for the pageblock_nr_pages block of pages
 * @page: The page within the block of interest
 * @pfn: The target page frame number
 * @end_bitidx: The last bit of interest to retrieve
 * @mask: mask of bits that the caller is interested in
 *
 * Return: pageblock_bits flags
 */
static __always_inline unsigned long __get_pfnblock_flags_mask(struct page *page,
					unsigned long pfn,
					unsigned long end_bitidx,
					unsigned long mask)
{
	unsigned long *bitmap;
	unsigned long bitidx, word_bitidx;
	unsigned long word;

	bitmap = get_pageblock_bitmap(page, pfn);
	bitidx = pfn_to_bitidx(page, pfn);
	word_bitidx = bitidx / BITS_PER_LONG;
	bitidx &= (BITS_PER_LONG-1);

	word = bitmap[word_bitidx];
	bitidx += end_bitidx;
	return (word >> (BITS_PER_LONG - bitidx - 1)) & mask;
}

unsigned long get_pfnblock_flags_mask(struct page *page, unsigned long pfn,
					unsigned long end_bitidx,
					unsigned long mask)
{
	return __get_pfnblock_flags_mask(page, pfn, end_bitidx, mask);
}

static __always_inline int get_pfnblock_migratetype(struct page *page, unsigned long pfn)
{
	return __get_pfnblock_flags_mask(page, pfn, PB_migrate_end, MIGRATETYPE_MASK);
}

/**
 * set_pfnblock_flags_mask - Set the requested group of flags for a pageblock_nr_pages block of pages
 * @page: The page within the block of interest
 * @flags: The flags to set
 * @pfn: The target page frame number
 * @end_bitidx: The last bit of interest
 * @mask: mask of bits that the caller is interested in
 */
void set_pfnblock_flags_mask(struct page *page, unsigned long flags,
					unsigned long pfn,
					unsigned long end_bitidx,
					unsigned long mask)
{
	unsigned long *bitmap;
	unsigned long bitidx, word_bitidx;
	unsigned long old_word, word;

	BUILD_BUG_ON(NR_PAGEBLOCK_BITS != 4);

	bitmap = get_pageblock_bitmap(page, pfn);
	bitidx = pfn_to_bitidx(page, pfn);
	word_bitidx = bitidx / BITS_PER_LONG;
	bitidx &= (BITS_PER_LONG-1);

	VM_BUG_ON_PAGE(!zone_spans_pfn(page_zone(page), pfn), page);

	bitidx += end_bitidx;
	mask <<= (BITS_PER_LONG - bitidx - 1);
	flags <<= (BITS_PER_LONG - bitidx - 1);

	word = READ_ONCE(bitmap[word_bitidx]);
	for (;;) {
		old_word = cmpxchg(&bitmap[word_bitidx], word, (word & ~mask) | flags);
		if (word == old_word)
			break;
		word = old_word;
	}
}

void set_pageblock_migratetype(struct page *page, int migratetype)
{
	if (unlikely(page_group_by_mobility_disabled &&
		     migratetype < MIGRATE_PCPTYPES))
		migratetype = MIGRATE_UNMOVABLE;

	set_pageblock_flags_group(page, (unsigned long)migratetype,
					PB_migrate, PB_migrate_end);
}

#ifdef CONFIG_DEBUG_VM
static int page_outside_zone_boundaries(struct zone *zone, struct page *page)
{
	int ret = 0;
	unsigned seq;
	unsigned long pfn = page_to_pfn(page);
	unsigned long sp, start_pfn;

	do {
		seq = zone_span_seqbegin(zone);
		start_pfn = zone->zone_start_pfn;
		sp = zone->spanned_pages;
		if (!zone_spans_pfn(zone, pfn))
			ret = 1;
	} while (zone_span_seqretry(zone, seq));

	if (ret)
		pr_err("page 0x%lx outside node %d zone %s [ 0x%lx - 0x%lx ]\n",
			pfn, zone_to_nid(zone), zone->name,
			start_pfn, start_pfn + sp);

	return ret;
}

static int page_is_consistent(struct zone *zone, struct page *page)
{
	if (!pfn_valid_within(page_to_pfn(page)))
		return 0;
	if (zone != page_zone(page))
		return 0;

	return 1;
}
/*
 * Temporary debugging check for pages not lying within a given zone.
 */
static int bad_range(struct zone *zone, struct page *page)
{
	if (page_outside_zone_boundaries(zone, page))
		return 1;
	if (!page_is_consistent(zone, page))
		return 1;

	return 0;
}
#else
static inline int bad_range(struct zone *zone, struct page *page)
{
	return 0;
}
#endif

static void bad_page(struct page *page, const char *reason,
		unsigned long bad_flags)
{
	static unsigned long resume;
	static unsigned long nr_shown;
	static unsigned long nr_unshown;

	/*
	 * Allow a burst of 60 reports, then keep quiet for that minute;
	 * or allow a steady drip of one report per second.
	 */
	if (nr_shown == 60) {
		if (time_before(jiffies, resume)) {
			nr_unshown++;
			goto out;
		}
		if (nr_unshown) {
			pr_alert(
			      "BUG: Bad page state: %lu messages suppressed\n",
				nr_unshown);
			nr_unshown = 0;
		}
		nr_shown = 0;
	}
	if (nr_shown++ == 0)
		resume = jiffies + 60 * HZ;

	pr_alert("BUG: Bad page state in process %s  pfn:%05lx\n",
		current->comm, page_to_pfn(page));
	__dump_page(page, reason);
	bad_flags &= page->flags;
	if (bad_flags)
		pr_alert("bad because of flags: %#lx(%pGp)\n",
						bad_flags, &bad_flags);
	dump_page_owner(page);

	print_modules();
	dump_stack();
out:
	/* Leave bad fields for debug, except PageBuddy could make trouble */
	page_mapcount_reset(page); /* remove PageBuddy */
	add_taint(TAINT_BAD_PAGE, LOCKDEP_NOW_UNRELIABLE);
}

/*
 * Higher-order pages are called "compound pages".  They are structured thusly:
 *
 * The first PAGE_SIZE page is called the "head page" and have PG_head set.
 *
 * The remaining PAGE_SIZE pages are called "tail pages". PageTail() is encoded
 * in bit 0 of page->compound_head. The rest of bits is pointer to head page.
 *
 * The first tail page's ->compound_dtor holds the offset in array of compound
 * page destructors. See compound_page_dtors.
 *
 * The first tail page's ->compound_order holds the order of allocation.
 * This usage means that zero-order pages may not be compound.
 */

void free_compound_page(struct page *page)
{
	__free_pages_ok(page, compound_order(page));
}

void prep_compound_page(struct page *page, unsigned int order)
{
	int i;
	int nr_pages = 1 << order;

	set_compound_page_dtor(page, COMPOUND_PAGE_DTOR);
	set_compound_order(page, order);
	__SetPageHead(page);
	for (i = 1; i < nr_pages; i++) {
		struct page *p = page + i;
		set_page_count(p, 0);
		p->mapping = TAIL_MAPPING;
		set_compound_head(p, page);
	}
	atomic_set(compound_mapcount_ptr(page), -1);
}

#ifdef CONFIG_DEBUG_PAGEALLOC
unsigned int _debug_guardpage_minorder;
bool _debug_pagealloc_enabled __read_mostly
			= IS_ENABLED(CONFIG_DEBUG_PAGEALLOC_ENABLE_DEFAULT);
EXPORT_SYMBOL(_debug_pagealloc_enabled);
bool _debug_guardpage_enabled __read_mostly;

static int __init early_debug_pagealloc(char *buf)
{
	if (!buf)
		return -EINVAL;
	return kstrtobool(buf, &_debug_pagealloc_enabled);
}
early_param("debug_pagealloc", early_debug_pagealloc);

static bool need_debug_guardpage(void)
{
	/* If we don't use debug_pagealloc, we don't need guard page */
	if (!debug_pagealloc_enabled())
		return false;

	if (!debug_guardpage_minorder())
		return false;

	return true;
}

static void init_debug_guardpage(void)
{
	if (!debug_pagealloc_enabled())
		return;

	if (!debug_guardpage_minorder())
		return;

	_debug_guardpage_enabled = true;
}

struct page_ext_operations debug_guardpage_ops = {
	.need = need_debug_guardpage,
	.init = init_debug_guardpage,
};

static int __init debug_guardpage_minorder_setup(char *buf)
{
	unsigned long res;

	if (kstrtoul(buf, 10, &res) < 0 ||  res > MAX_ORDER / 2) {
		pr_err("Bad debug_guardpage_minorder value\n");
		return 0;
	}
	_debug_guardpage_minorder = res;
	pr_info("Setting debug_guardpage_minorder to %lu\n", res);
	return 0;
}
early_param("debug_guardpage_minorder", debug_guardpage_minorder_setup);

static inline bool set_page_guard(struct zone *zone, struct page *page,
				unsigned int order, int migratetype)
{
	struct page_ext *page_ext;

	if (!debug_guardpage_enabled())
		return false;

	if (order >= debug_guardpage_minorder())
		return false;

	page_ext = lookup_page_ext(page);
	if (unlikely(!page_ext))
		return false;

	__set_bit(PAGE_EXT_DEBUG_GUARD, &page_ext->flags);

	INIT_LIST_HEAD(&page->lru);
	set_page_private(page, order);
	/* Guard pages are not available for any usage */
	__mod_zone_freepage_state(zone, -(1 << order), migratetype);

	return true;
}

static inline void clear_page_guard(struct zone *zone, struct page *page,
				unsigned int order, int migratetype)
{
	struct page_ext *page_ext;

	if (!debug_guardpage_enabled())
		return;

	page_ext = lookup_page_ext(page);
	if (unlikely(!page_ext))
		return;

	__clear_bit(PAGE_EXT_DEBUG_GUARD, &page_ext->flags);

	set_page_private(page, 0);
	if (!is_migrate_isolate(migratetype))
		__mod_zone_freepage_state(zone, (1 << order), migratetype);
}
#else
struct page_ext_operations debug_guardpage_ops;
static inline bool set_page_guard(struct zone *zone, struct page *page,
			unsigned int order, int migratetype) { return false; }
static inline void clear_page_guard(struct zone *zone, struct page *page,
				unsigned int order, int migratetype) {}
#endif

static inline void set_page_order(struct page *page, unsigned int order)
{
	set_page_private(page, order);
	__SetPageBuddy(page);
}

static inline void rmv_page_order(struct page *page)
{
	__ClearPageBuddy(page);
	set_page_private(page, 0);
}

/*
 * This function checks whether a page is free && is the buddy
 * we can do coalesce a page and its buddy if
 * (a) the buddy is not in a hole &&
 * (b) the buddy is in the buddy system &&
 * (c) a page and its buddy have the same order &&
 * (d) a page and its buddy are in the same zone.
 *
 * For recording whether a page is in the buddy system, we set ->_mapcount
 * PAGE_BUDDY_MAPCOUNT_VALUE.
 * Setting, clearing, and testing _mapcount PAGE_BUDDY_MAPCOUNT_VALUE is
 * serialized by zone->lock.
 *
 * For recording page's order, we use page_private(page).
 */
static inline int page_is_buddy(struct page *page, struct page *buddy,
							unsigned int order)
{
	if (!pfn_valid_within(page_to_pfn(buddy)))
		return 0;

	if (page_is_guard(buddy) && page_order(buddy) == order) {
		if (page_zone_id(page) != page_zone_id(buddy))
			return 0;

		VM_BUG_ON_PAGE(page_count(buddy) != 0, buddy);

		return 1;
	}

	if (PageBuddy(buddy) && page_order(buddy) == order) {
		/*
		 * zone check is done late to avoid uselessly
		 * calculating zone/node ids for pages that could
		 * never merge.
		 */
		if (page_zone_id(page) != page_zone_id(buddy))
			return 0;

		VM_BUG_ON_PAGE(page_count(buddy) != 0, buddy);

		return 1;
	}
	return 0;
}

/*
 * Freeing function for a buddy system allocator.
 *
 * The concept of a buddy system is to maintain direct-mapped table
 * (containing bit values) for memory blocks of various "orders".
 * The bottom level table contains the map for the smallest allocatable
 * units of memory (here, pages), and each level above it describes
 * pairs of units from the levels below, hence, "buddies".
 * At a high level, all that happens here is marking the table entry
 * at the bottom level available, and propagating the changes upward
 * as necessary, plus some accounting needed to play nicely with other
 * parts of the VM system.
 * At each level, we keep a list of pages, which are heads of continuous
 * free pages of length of (1 << order) and marked with _mapcount
 * PAGE_BUDDY_MAPCOUNT_VALUE. Page's order is recorded in page_private(page)
 * field.
 * So when we are allocating or freeing one, we can derive the state of the
 * other.  That is, if we allocate a small block, and both were
 * free, the remainder of the region must be split into blocks.
 * If a block is freed, and its buddy is also free, then this
 * triggers coalescing into a block of larger size.
 *
 * -- nyc
 */

static inline void __free_one_page(struct page *page,
		unsigned long pfn,
		struct zone *zone, unsigned int order,
		int migratetype)
{
	unsigned long page_idx;
	unsigned long combined_idx;
	unsigned long uninitialized_var(buddy_idx);
	struct page *buddy;
	unsigned int max_order;

	max_order = min_t(unsigned int, MAX_ORDER, pageblock_order + 1);

	VM_BUG_ON(!zone_is_initialized(zone));
	VM_BUG_ON_PAGE(page->flags & PAGE_FLAGS_CHECK_AT_PREP, page);

	VM_BUG_ON(migratetype == -1);
	if (likely(!is_migrate_isolate(migratetype)))
		__mod_zone_freepage_state(zone, 1 << order, migratetype);

	page_idx = pfn & ((1 << MAX_ORDER) - 1);

	VM_BUG_ON_PAGE(page_idx & ((1 << order) - 1), page);
	VM_BUG_ON_PAGE(bad_range(zone, page), page);

continue_merging:
	while (order < max_order - 1) {
		buddy_idx = __find_buddy_index(page_idx, order);
		buddy = page + (buddy_idx - page_idx);
		if (!page_is_buddy(page, buddy, order))
			goto done_merging;
		/*
		 * Our buddy is free or it is CONFIG_DEBUG_PAGEALLOC guard page,
		 * merge with it and move up one order.
		 */
		if (page_is_guard(buddy)) {
			clear_page_guard(zone, buddy, order, migratetype);
		} else {
			list_del(&buddy->lru);
			zone->free_area[order].nr_free--;
			rmv_page_order(buddy);
		}
		combined_idx = buddy_idx & page_idx;
		page = page + (combined_idx - page_idx);
		page_idx = combined_idx;
		order++;
	}
	if (max_order < MAX_ORDER) {
		/* If we are here, it means order is >= pageblock_order.
		 * We want to prevent merge between freepages on isolate
		 * pageblock and normal pageblock. Without this, pageblock
		 * isolation could cause incorrect freepage or CMA accounting.
		 *
		 * We don't want to hit this code for the more frequent
		 * low-order merging.
		 */
		if (unlikely(has_isolate_pageblock(zone))) {
			int buddy_mt;

			buddy_idx = __find_buddy_index(page_idx, order);
			buddy = page + (buddy_idx - page_idx);
			buddy_mt = get_pageblock_migratetype(buddy);

			if (migratetype != buddy_mt
					&& (is_migrate_isolate(migratetype) ||
						is_migrate_isolate(buddy_mt)))
				goto done_merging;
		}
		max_order++;
		goto continue_merging;
	}

done_merging:
	set_page_order(page, order);

	/*
	 * If this is not the largest possible page, check if the buddy
	 * of the next-highest order is free. If it is, it's possible
	 * that pages are being freed that will coalesce soon. In case,
	 * that is happening, add the free page to the tail of the list
	 * so it's less likely to be used soon and more likely to be merged
	 * as a higher order page
	 */
	if ((order < MAX_ORDER-2) && pfn_valid_within(page_to_pfn(buddy))) {
		struct page *higher_page, *higher_buddy;
		combined_idx = buddy_idx & page_idx;
		higher_page = page + (combined_idx - page_idx);
		buddy_idx = __find_buddy_index(combined_idx, order + 1);
		higher_buddy = higher_page + (buddy_idx - combined_idx);
		if (page_is_buddy(higher_page, higher_buddy, order + 1)) {
			list_add_tail(&page->lru,
				&zone->free_area[order].free_list[migratetype]);
			goto out;
		}
	}

	list_add(&page->lru, &zone->free_area[order].free_list[migratetype]);
out:
	zone->free_area[order].nr_free++;
}

/*
 * A bad page could be due to a number of fields. Instead of multiple branches,
 * try and check multiple fields with one check. The caller must do a detailed
 * check if necessary.
 */
static inline bool page_expected_state(struct page *page,
					unsigned long check_flags)
{
	if (unlikely(atomic_read(&page->_mapcount) != -1))
		return false;

	if (unlikely((unsigned long)page->mapping |
			page_ref_count(page) |
#ifdef CONFIG_MEMCG
			(unsigned long)page->mem_cgroup |
#endif
			(page->flags & check_flags)))
		return false;

	return true;
}

static void free_pages_check_bad(struct page *page)
{
	const char *bad_reason;
	unsigned long bad_flags;

	bad_reason = NULL;
	bad_flags = 0;

	if (unlikely(atomic_read(&page->_mapcount) != -1))
		bad_reason = "nonzero mapcount";
	if (unlikely(page->mapping != NULL))
		bad_reason = "non-NULL mapping";
	if (unlikely(page_ref_count(page) != 0))
		bad_reason = "nonzero _refcount";
	if (unlikely(page->flags & PAGE_FLAGS_CHECK_AT_FREE)) {
		bad_reason = "PAGE_FLAGS_CHECK_AT_FREE flag(s) set";
		bad_flags = PAGE_FLAGS_CHECK_AT_FREE;
	}
#ifdef CONFIG_MEMCG
	if (unlikely(page->mem_cgroup))
		bad_reason = "page still charged to cgroup";
#endif
	bad_page(page, bad_reason, bad_flags);
}

static inline int free_pages_check(struct page *page)
{
	if (likely(page_expected_state(page, PAGE_FLAGS_CHECK_AT_FREE)))
		return 0;

	/* Something has gone sideways, find it */
	free_pages_check_bad(page);
	return 1;
}

static int free_tail_pages_check(struct page *head_page, struct page *page)
{
	int ret = 1;

	/*
	 * We rely page->lru.next never has bit 0 set, unless the page
	 * is PageTail(). Let's make sure that's true even for poisoned ->lru.
	 */
	BUILD_BUG_ON((unsigned long)LIST_POISON1 & 1);

	if (!IS_ENABLED(CONFIG_DEBUG_VM)) {
		ret = 0;
		goto out;
	}
	switch (page - head_page) {
	case 1:
		/* the first tail page: ->mapping is compound_mapcount() */
		if (unlikely(compound_mapcount(page))) {
			bad_page(page, "nonzero compound_mapcount", 0);
			goto out;
		}
		break;
	case 2:
		/*
		 * the second tail page: ->mapping is
		 * page_deferred_list().next -- ignore value.
		 */
		break;
	default:
		if (page->mapping != TAIL_MAPPING) {
			bad_page(page, "corrupted mapping in tail page", 0);
			goto out;
		}
		break;
	}
	if (unlikely(!PageTail(page))) {
		bad_page(page, "PageTail not set", 0);
		goto out;
	}
	if (unlikely(compound_head(page) != head_page)) {
		bad_page(page, "compound_head not consistent", 0);
		goto out;
	}
	ret = 0;
out:
	page->mapping = NULL;
	clear_compound_head(page);
	return ret;
}

static __always_inline bool free_pages_prepare(struct page *page,
					unsigned int order, bool check_free)
{
	int bad = 0;

	VM_BUG_ON_PAGE(PageTail(page), page);

	trace_mm_page_free(page, order);
	kmemcheck_free_shadow(page, order);

	/*
	 * Check tail pages before head page information is cleared to
	 * avoid checking PageCompound for order-0 pages.
	 */
	if (unlikely(order)) {
		bool compound = PageCompound(page);
		int i;

		VM_BUG_ON_PAGE(compound && compound_order(page) != order, page);

		if (compound)
			ClearPageDoubleMap(page);
		for (i = 1; i < (1 << order); i++) {
			if (compound)
				bad += free_tail_pages_check(page, page + i);
			if (unlikely(free_pages_check(page + i))) {
				bad++;
				continue;
			}
			(page + i)->flags &= ~PAGE_FLAGS_CHECK_AT_PREP;
		}
	}
	if (PageMappingFlags(page))
		page->mapping = NULL;
	if (memcg_kmem_enabled() && PageKmemcg(page))
		memcg_kmem_uncharge(page, order);
	if (check_free)
		bad += free_pages_check(page);
	if (bad)
		return false;

	page_cpupid_reset_last(page);
	page->flags &= ~PAGE_FLAGS_CHECK_AT_PREP;
	reset_page_owner(page, order);

	if (!PageHighMem(page)) {
		debug_check_no_locks_freed(page_address(page),
					   PAGE_SIZE << order);
		debug_check_no_obj_freed(page_address(page),
					   PAGE_SIZE << order);
	}
	arch_free_page(page, order);
	kernel_poison_pages(page, 1 << order, 0);
	kernel_map_pages(page, 1 << order, 0);
	kasan_free_pages(page, order);

	return true;
}

#ifdef CONFIG_DEBUG_VM
static inline bool free_pcp_prepare(struct page *page)
{
	return free_pages_prepare(page, 0, true);
}

static inline bool bulkfree_pcp_prepare(struct page *page)
{
	return false;
}
#else
static bool free_pcp_prepare(struct page *page)
{
	return free_pages_prepare(page, 0, false);
}

static bool bulkfree_pcp_prepare(struct page *page)
{
	return free_pages_check(page);
}
#endif /* CONFIG_DEBUG_VM */

/*
 * Frees a number of pages from the PCP lists
 * Assumes all pages on list are in same zone, and of same order.
 * count is the number of pages to free.
 *
 * If the zone was previously in an "all pages pinned" state then look to
 * see if this freeing clears that state.
 *
 * And clear the zone's pages_scanned counter, to hold off the "all pages are
 * pinned" detection logic.
 */
static void free_pcppages_bulk(struct zone *zone, int count,
					struct per_cpu_pages *pcp)
{
	int migratetype = 0;
	int batch_free = 0;
	unsigned long nr_scanned;
	bool isolated_pageblocks;

	spin_lock(&zone->lock);
	isolated_pageblocks = has_isolate_pageblock(zone);
	nr_scanned = node_page_state(zone->zone_pgdat, NR_PAGES_SCANNED);
	if (nr_scanned)
		__mod_node_page_state(zone->zone_pgdat, NR_PAGES_SCANNED, -nr_scanned);

	while (count) {
		struct page *page;
		struct list_head *list;

		/*
		 * Remove pages from lists in a round-robin fashion. A
		 * batch_free count is maintained that is incremented when an
		 * empty list is encountered.  This is so more pages are freed
		 * off fuller lists instead of spinning excessively around empty
		 * lists
		 */
		do {
			batch_free++;
			if (++migratetype == MIGRATE_PCPTYPES)
				migratetype = 0;
			list = &pcp->lists[migratetype];
		} while (list_empty(list));

		/* This is the only non-empty list. Free them all. */
		if (batch_free == MIGRATE_PCPTYPES)
			batch_free = count;

		do {
			int mt;	/* migratetype of the to-be-freed page */

			page = list_last_entry(list, struct page, lru);
			/* must delete as __free_one_page list manipulates */
			list_del(&page->lru);

			mt = get_pcppage_migratetype(page);
			/* MIGRATE_ISOLATE page should not go to pcplists */
			VM_BUG_ON_PAGE(is_migrate_isolate(mt), page);
			/* Pageblock could have been isolated meanwhile */
			if (unlikely(isolated_pageblocks))
				mt = get_pageblock_migratetype(page);

			if (bulkfree_pcp_prepare(page))
				continue;

			__free_one_page(page, page_to_pfn(page), zone, 0, mt);
			trace_mm_page_pcpu_drain(page, 0, mt);
		} while (--count && --batch_free && !list_empty(list));
	}
	spin_unlock(&zone->lock);
}

static void free_one_page(struct zone *zone,
				struct page *page, unsigned long pfn,
				unsigned int order,
				int migratetype)
{
	unsigned long nr_scanned;
	spin_lock(&zone->lock);
	nr_scanned = node_page_state(zone->zone_pgdat, NR_PAGES_SCANNED);
	if (nr_scanned)
		__mod_node_page_state(zone->zone_pgdat, NR_PAGES_SCANNED, -nr_scanned);

	if (unlikely(has_isolate_pageblock(zone) ||
		is_migrate_isolate(migratetype))) {
		migratetype = get_pfnblock_migratetype(page, pfn);
	}
	__free_one_page(page, pfn, zone, order, migratetype);
	spin_unlock(&zone->lock);
}

static void __meminit __init_single_page(struct page *page, unsigned long pfn,
				unsigned long zone, int nid)
{
	set_page_links(page, zone, nid, pfn);
	init_page_count(page);
	page_mapcount_reset(page);
	page_cpupid_reset_last(page);

	INIT_LIST_HEAD(&page->lru);
#ifdef WANT_PAGE_VIRTUAL
	/* The shift won't overflow because ZONE_NORMAL is below 4G. */
	if (!is_highmem_idx(zone))
		set_page_address(page, __va(pfn << PAGE_SHIFT));
#endif
}

static void __meminit __init_single_pfn(unsigned long pfn, unsigned long zone,
					int nid)
{
	return __init_single_page(pfn_to_page(pfn), pfn, zone, nid);
}

#ifdef CONFIG_DEFERRED_STRUCT_PAGE_INIT
static void init_reserved_page(unsigned long pfn)
{
	pg_data_t *pgdat;
	int nid, zid;

	if (!early_page_uninitialised(pfn))
		return;

	nid = early_pfn_to_nid(pfn);
	pgdat = NODE_DATA(nid);

	for (zid = 0; zid < MAX_NR_ZONES; zid++) {
		struct zone *zone = &pgdat->node_zones[zid];

		if (pfn >= zone->zone_start_pfn && pfn < zone_end_pfn(zone))
			break;
	}
	__init_single_pfn(pfn, zid, nid);
}
#else
static inline void init_reserved_page(unsigned long pfn)
{
}
#endif /* CONFIG_DEFERRED_STRUCT_PAGE_INIT */

/*
 * Initialised pages do not have PageReserved set. This function is
 * called for each range allocated by the bootmem allocator and
 * marks the pages PageReserved. The remaining valid pages are later
 * sent to the buddy page allocator.
 */
void __meminit reserve_bootmem_region(phys_addr_t start, phys_addr_t end)
{
	unsigned long start_pfn = PFN_DOWN(start);
	unsigned long end_pfn = PFN_UP(end);

	for (; start_pfn < end_pfn; start_pfn++) {
		if (pfn_valid(start_pfn)) {
			struct page *page = pfn_to_page(start_pfn);

			init_reserved_page(start_pfn);

			/* Avoid false-positive PageTail() */
			INIT_LIST_HEAD(&page->lru);

			SetPageReserved(page);
		}
	}
}

static void __free_pages_ok(struct page *page, unsigned int order)
{
	unsigned long flags;
	int migratetype;
	unsigned long pfn = page_to_pfn(page);

	if (!free_pages_prepare(page, order, true))
		return;

	migratetype = get_pfnblock_migratetype(page, pfn);
	local_irq_save(flags);
	__count_vm_events(PGFREE, 1 << order);
	free_one_page(page_zone(page), page, pfn, order, migratetype);
	local_irq_restore(flags);
}

static void __init __free_pages_boot_core(struct page *page, unsigned int order)
{
	unsigned int nr_pages = 1 << order;
	struct page *p = page;
	unsigned int loop;

	prefetchw(p);
	for (loop = 0; loop < (nr_pages - 1); loop++, p++) {
		prefetchw(p + 1);
		__ClearPageReserved(p);
		set_page_count(p, 0);
	}
	__ClearPageReserved(p);
	set_page_count(p, 0);

	page_zone(page)->managed_pages += nr_pages;
	set_page_refcounted(page);
	__free_pages(page, order);
}

#if defined(CONFIG_HAVE_ARCH_EARLY_PFN_TO_NID) || \
	defined(CONFIG_HAVE_MEMBLOCK_NODE_MAP)

static struct mminit_pfnnid_cache early_pfnnid_cache __meminitdata;

int __meminit early_pfn_to_nid(unsigned long pfn)
{
	static DEFINE_SPINLOCK(early_pfn_lock);
	int nid;

	spin_lock(&early_pfn_lock);
	nid = __early_pfn_to_nid(pfn, &early_pfnnid_cache);
	if (nid < 0)
		nid = first_online_node;
	spin_unlock(&early_pfn_lock);

	return nid;
}
#endif

#ifdef CONFIG_NODES_SPAN_OTHER_NODES
static inline bool __meminit meminit_pfn_in_nid(unsigned long pfn, int node,
					struct mminit_pfnnid_cache *state)
{
	int nid;

	nid = __early_pfn_to_nid(pfn, state);
	if (nid >= 0 && nid != node)
		return false;
	return true;
}

/* Only safe to use early in boot when initialisation is single-threaded */
static inline bool __meminit early_pfn_in_nid(unsigned long pfn, int node)
{
	return meminit_pfn_in_nid(pfn, node, &early_pfnnid_cache);
}

#else

static inline bool __meminit early_pfn_in_nid(unsigned long pfn, int node)
{
	return true;
}
static inline bool __meminit meminit_pfn_in_nid(unsigned long pfn, int node,
					struct mminit_pfnnid_cache *state)
{
	return true;
}
#endif


void __init __free_pages_bootmem(struct page *page, unsigned long pfn,
							unsigned int order)
{
	if (early_page_uninitialised(pfn))
		return;
	return __free_pages_boot_core(page, order);
}

/*
 * Check that the whole (or subset of) a pageblock given by the interval of
 * [start_pfn, end_pfn) is valid and within the same zone, before scanning it
 * with the migration of free compaction scanner. The scanners then need to
 * use only pfn_valid_within() check for arches that allow holes within
 * pageblocks.
 *
 * Return struct page pointer of start_pfn, or NULL if checks were not passed.
 *
 * It's possible on some configurations to have a setup like node0 node1 node0
 * i.e. it's possible that all pages within a zones range of pages do not
 * belong to a single zone. We assume that a border between node0 and node1
 * can occur within a single pageblock, but not a node0 node1 node0
 * interleaving within a single pageblock. It is therefore sufficient to check
 * the first and last page of a pageblock and avoid checking each individual
 * page in a pageblock.
 */
struct page *__pageblock_pfn_to_page(unsigned long start_pfn,
				     unsigned long end_pfn, struct zone *zone)
{
	struct page *start_page;
	struct page *end_page;

	/* end_pfn is one past the range we are checking */
	end_pfn--;

	if (!pfn_valid(start_pfn) || !pfn_valid(end_pfn))
		return NULL;

	start_page = pfn_to_page(start_pfn);

	if (page_zone(start_page) != zone)
		return NULL;

	end_page = pfn_to_page(end_pfn);

	/* This gives a shorter code than deriving page_zone(end_page) */
	if (page_zone_id(start_page) != page_zone_id(end_page))
		return NULL;

	return start_page;
}

void set_zone_contiguous(struct zone *zone)
{
	unsigned long block_start_pfn = zone->zone_start_pfn;
	unsigned long block_end_pfn;

	block_end_pfn = ALIGN(block_start_pfn + 1, pageblock_nr_pages);
	for (; block_start_pfn < zone_end_pfn(zone);
			block_start_pfn = block_end_pfn,
			 block_end_pfn += pageblock_nr_pages) {

		block_end_pfn = min(block_end_pfn, zone_end_pfn(zone));

		if (!__pageblock_pfn_to_page(block_start_pfn,
					     block_end_pfn, zone))
			return;
	}

	/* We confirm that there is no hole */
	zone->contiguous = true;
}

void clear_zone_contiguous(struct zone *zone)
{
	zone->contiguous = false;
}

#ifdef CONFIG_DEFERRED_STRUCT_PAGE_INIT
static void __init deferred_free_range(struct page *page,
					unsigned long pfn, int nr_pages)
{
	int i;

	if (!page)
		return;

	/* Free a large naturally-aligned chunk if possible */
	if (nr_pages == pageblock_nr_pages &&
	    (pfn & (pageblock_nr_pages - 1)) == 0) {
		set_pageblock_migratetype(page, MIGRATE_MOVABLE);
		__free_pages_boot_core(page, pageblock_order);
		return;
	}

	for (i = 0; i < nr_pages; i++, page++, pfn++) {
		if ((pfn & (pageblock_nr_pages - 1)) == 0)
			set_pageblock_migratetype(page, MIGRATE_MOVABLE);
		__free_pages_boot_core(page, 0);
	}
}

/* Completion tracking for deferred_init_memmap() threads */
static atomic_t pgdat_init_n_undone __initdata;
static __initdata DECLARE_COMPLETION(pgdat_init_all_done_comp);

static inline void __init pgdat_init_report_one_done(void)
{
	if (atomic_dec_and_test(&pgdat_init_n_undone))
		complete(&pgdat_init_all_done_comp);
}

/* Initialise remaining memory on a node */
static int __init deferred_init_memmap(void *data)
{
	pg_data_t *pgdat = data;
	int nid = pgdat->node_id;
	struct mminit_pfnnid_cache nid_init_state = { };
	unsigned long start = jiffies;
	unsigned long nr_pages = 0;
	unsigned long walk_start, walk_end;
	int i, zid;
	struct zone *zone;
	unsigned long first_init_pfn = pgdat->first_deferred_pfn;
	const struct cpumask *cpumask = cpumask_of_node(pgdat->node_id);

	if (first_init_pfn == ULONG_MAX) {
		pgdat_init_report_one_done();
		return 0;
	}

	/* Bind memory initialisation thread to a local node if possible */
	if (!cpumask_empty(cpumask))
		set_cpus_allowed_ptr(current, cpumask);

	/* Sanity check boundaries */
	BUG_ON(pgdat->first_deferred_pfn < pgdat->node_start_pfn);
	BUG_ON(pgdat->first_deferred_pfn > pgdat_end_pfn(pgdat));
	pgdat->first_deferred_pfn = ULONG_MAX;

	/* Only the highest zone is deferred so find it */
	for (zid = 0; zid < MAX_NR_ZONES; zid++) {
		zone = pgdat->node_zones + zid;
		if (first_init_pfn < zone_end_pfn(zone))
			break;
	}

	for_each_mem_pfn_range(i, nid, &walk_start, &walk_end, NULL) {
		unsigned long pfn, end_pfn;
		struct page *page = NULL;
		struct page *free_base_page = NULL;
		unsigned long free_base_pfn = 0;
		int nr_to_free = 0;

		end_pfn = min(walk_end, zone_end_pfn(zone));
		pfn = first_init_pfn;
		if (pfn < walk_start)
			pfn = walk_start;
		if (pfn < zone->zone_start_pfn)
			pfn = zone->zone_start_pfn;

		for (; pfn < end_pfn; pfn++) {
			if (!pfn_valid_within(pfn))
				goto free_range;

			/*
			 * Ensure pfn_valid is checked every
			 * pageblock_nr_pages for memory holes
			 */
			if ((pfn & (pageblock_nr_pages - 1)) == 0) {
				if (!pfn_valid(pfn)) {
					page = NULL;
					goto free_range;
				}
			}

			if (!meminit_pfn_in_nid(pfn, nid, &nid_init_state)) {
				page = NULL;
				goto free_range;
			}

			/* Minimise pfn page lookups and scheduler checks */
			if (page && (pfn & (pageblock_nr_pages - 1)) != 0) {
				page++;
			} else {
				nr_pages += nr_to_free;
				deferred_free_range(free_base_page,
						free_base_pfn, nr_to_free);
				free_base_page = NULL;
				free_base_pfn = nr_to_free = 0;

				page = pfn_to_page(pfn);
				cond_resched();
			}

			if (page->flags) {
				VM_BUG_ON(page_zone(page) != zone);
				goto free_range;
			}

			__init_single_page(page, pfn, zid, nid);
			if (!free_base_page) {
				free_base_page = page;
				free_base_pfn = pfn;
				nr_to_free = 0;
			}
			nr_to_free++;

			/* Where possible, batch up pages for a single free */
			continue;
free_range:
			/* Free the current block of pages to allocator */
			nr_pages += nr_to_free;
			deferred_free_range(free_base_page, free_base_pfn,
								nr_to_free);
			free_base_page = NULL;
			free_base_pfn = nr_to_free = 0;
		}
		/* Free the last block of pages to allocator */
		nr_pages += nr_to_free;
		deferred_free_range(free_base_page, free_base_pfn, nr_to_free);

		first_init_pfn = max(end_pfn, first_init_pfn);
	}

	/* Sanity check that the next zone really is unpopulated */
	WARN_ON(++zid < MAX_NR_ZONES && populated_zone(++zone));

	pr_info("node %d initialised, %lu pages in %ums\n", nid, nr_pages,
					jiffies_to_msecs(jiffies - start));

	pgdat_init_report_one_done();
	return 0;
}
#endif /* CONFIG_DEFERRED_STRUCT_PAGE_INIT */

void __init page_alloc_init_late(void)
{
	struct zone *zone;

#ifdef CONFIG_DEFERRED_STRUCT_PAGE_INIT
	int nid;

	/* There will be num_node_state(N_MEMORY) threads */
	atomic_set(&pgdat_init_n_undone, num_node_state(N_MEMORY));
	for_each_node_state(nid, N_MEMORY) {
		kthread_run(deferred_init_memmap, NODE_DATA(nid), "pgdatinit%d", nid);
	}

	/* Block until all are initialised */
	wait_for_completion(&pgdat_init_all_done_comp);

	/* Reinit limits that are based on free pages after the kernel is up */
	files_maxfiles_init();
#endif

	for_each_populated_zone(zone)
		set_zone_contiguous(zone);
}

#ifdef CONFIG_CMA
/* Free whole pageblock and set its migration type to MIGRATE_CMA. */
void __init init_cma_reserved_pageblock(struct page *page)
{
	unsigned i = pageblock_nr_pages;
	struct page *p = page;

	do {
		__ClearPageReserved(p);
		set_page_count(p, 0);
	} while (++p, --i);

	set_pageblock_migratetype(page, MIGRATE_CMA);

	if (pageblock_order >= MAX_ORDER) {
		i = pageblock_nr_pages;
		p = page;
		do {
			set_page_refcounted(p);
			__free_pages(p, MAX_ORDER - 1);
			p += MAX_ORDER_NR_PAGES;
		} while (i -= MAX_ORDER_NR_PAGES);
	} else {
		set_page_refcounted(page);
		__free_pages(page, pageblock_order);
	}

	adjust_managed_page_count(page, pageblock_nr_pages);
}
#endif

/*
 * The order of subdivision here is critical for the IO subsystem.
 * Please do not alter this order without good reasons and regression
 * testing. Specifically, as large blocks of memory are subdivided,
 * the order in which smaller blocks are delivered depends on the order
 * they're subdivided in this function. This is the primary factor
 * influencing the order in which pages are delivered to the IO
 * subsystem according to empirical testing, and this is also justified
 * by considering the behavior of a buddy system containing a single
 * large block of memory acted on by a series of small allocations.
 * This behavior is a critical factor in sglist merging's success.
 *
 * -- nyc
 */
static inline void expand(struct zone *zone, struct page *page,
	int low, int high, struct free_area *area,
	int migratetype)
{
	unsigned long size = 1 << high;

	while (high > low) {
		area--;
		high--;
		size >>= 1;
		VM_BUG_ON_PAGE(bad_range(zone, &page[size]), &page[size]);

		/*
		 * Mark as guard pages (or page), that will allow to
		 * merge back to allocator when buddy will be freed.
		 * Corresponding page table entries will not be touched,
		 * pages will stay not present in virtual address space
		 */
		if (set_page_guard(zone, &page[size], high, migratetype))
			continue;

		list_add(&page[size].lru, &area->free_list[migratetype]);
		area->nr_free++;
		set_page_order(&page[size], high);
	}
}

static void check_new_page_bad(struct page *page)
{
	const char *bad_reason = NULL;
	unsigned long bad_flags = 0;

	if (unlikely(atomic_read(&page->_mapcount) != -1))
		bad_reason = "nonzero mapcount";
	if (unlikely(page->mapping != NULL))
		bad_reason = "non-NULL mapping";
	if (unlikely(page_ref_count(page) != 0))
		bad_reason = "nonzero _count";
	if (unlikely(page->flags & __PG_HWPOISON)) {
		bad_reason = "HWPoisoned (hardware-corrupted)";
		bad_flags = __PG_HWPOISON;
		/* Don't complain about hwpoisoned pages */
		page_mapcount_reset(page); /* remove PageBuddy */
		return;
	}
	if (unlikely(page->flags & PAGE_FLAGS_CHECK_AT_PREP)) {
		bad_reason = "PAGE_FLAGS_CHECK_AT_PREP flag set";
		bad_flags = PAGE_FLAGS_CHECK_AT_PREP;
	}
#ifdef CONFIG_MEMCG
	if (unlikely(page->mem_cgroup))
		bad_reason = "page still charged to cgroup";
#endif
	bad_page(page, bad_reason, bad_flags);
}

/*
 * This page is about to be returned from the page allocator
 */
static inline int check_new_page(struct page *page)
{
	if (likely(page_expected_state(page,
				PAGE_FLAGS_CHECK_AT_PREP|__PG_HWPOISON)))
		return 0;

	check_new_page_bad(page);
	return 1;
}

static inline bool free_pages_prezeroed(bool poisoned)
{
	return IS_ENABLED(CONFIG_PAGE_POISONING_ZERO) &&
		page_poisoning_enabled() && poisoned;
}

#ifdef CONFIG_DEBUG_VM
static bool check_pcp_refill(struct page *page)
{
	return false;
}

static bool check_new_pcp(struct page *page)
{
	return check_new_page(page);
}
#else
static bool check_pcp_refill(struct page *page)
{
	return check_new_page(page);
}
static bool check_new_pcp(struct page *page)
{
	return false;
}
#endif /* CONFIG_DEBUG_VM */

static bool check_new_pages(struct page *page, unsigned int order)
{
	int i;
	for (i = 0; i < (1 << order); i++) {
		struct page *p = page + i;

		if (unlikely(check_new_page(p)))
			return true;
	}

	return false;
}

inline void post_alloc_hook(struct page *page, unsigned int order,
				gfp_t gfp_flags)
{
	set_page_private(page, 0);
	set_page_refcounted(page);

	arch_alloc_page(page, order);
	kernel_map_pages(page, 1 << order, 1);
	kernel_poison_pages(page, 1 << order, 1);
	kasan_alloc_pages(page, order);
	set_page_owner(page, order, gfp_flags);
}

static void prep_new_page(struct page *page, unsigned int order, gfp_t gfp_flags,
							unsigned int alloc_flags)
{
	int i;
	bool poisoned = true;

	for (i = 0; i < (1 << order); i++) {
		struct page *p = page + i;
		if (poisoned)
			poisoned &= page_is_poisoned(p);
	}

	post_alloc_hook(page, order, gfp_flags);

	if (!free_pages_prezeroed(poisoned) && (gfp_flags & __GFP_ZERO))
		for (i = 0; i < (1 << order); i++)
			clear_highpage(page + i);

	if (order && (gfp_flags & __GFP_COMP))
		prep_compound_page(page, order);

	/*
	 * page is set pfmemalloc when ALLOC_NO_WATERMARKS was necessary to
	 * allocate the page. The expectation is that the caller is taking
	 * steps that will free more memory. The caller should avoid the page
	 * being used for !PFMEMALLOC purposes.
	 */
	if (alloc_flags & ALLOC_NO_WATERMARKS)
		set_page_pfmemalloc(page);
	else
		clear_page_pfmemalloc(page);
}

/*
 * Go through the free lists for the given migratetype and remove
 * the smallest available page from the freelists
 */
static inline
struct page *__rmqueue_smallest(struct zone *zone, unsigned int order,
						int migratetype)
{
	unsigned int current_order;
	struct free_area *area;
	struct page *page;

	/* Find a page of the appropriate size in the preferred list */
	for (current_order = order; current_order < MAX_ORDER; ++current_order) {
		area = &(zone->free_area[current_order]);
		page = list_first_entry_or_null(&area->free_list[migratetype],
							struct page, lru);
		if (!page)
			continue;
		list_del(&page->lru);
		rmv_page_order(page);
		area->nr_free--;
		expand(zone, page, order, current_order, area, migratetype);
		set_pcppage_migratetype(page, migratetype);
		return page;
	}

	return NULL;
}


/*
 * This array describes the order lists are fallen back to when
 * the free lists for the desirable migrate type are depleted
 */
static int fallbacks[MIGRATE_TYPES][4] = {
	[MIGRATE_UNMOVABLE]   = { MIGRATE_RECLAIMABLE, MIGRATE_MOVABLE,   MIGRATE_TYPES },
	[MIGRATE_RECLAIMABLE] = { MIGRATE_UNMOVABLE,   MIGRATE_MOVABLE,   MIGRATE_TYPES },
	[MIGRATE_MOVABLE]     = { MIGRATE_RECLAIMABLE, MIGRATE_UNMOVABLE, MIGRATE_TYPES },
#ifdef CONFIG_CMA
	[MIGRATE_CMA]         = { MIGRATE_TYPES }, /* Never used */
#endif
#ifdef CONFIG_MEMORY_ISOLATION
	[MIGRATE_ISOLATE]     = { MIGRATE_TYPES }, /* Never used */
#endif
};

#ifdef CONFIG_CMA
static struct page *__rmqueue_cma_fallback(struct zone *zone,
					unsigned int order)
{
	return __rmqueue_smallest(zone, order, MIGRATE_CMA);
}
#else
static inline struct page *__rmqueue_cma_fallback(struct zone *zone,
					unsigned int order) { return NULL; }
#endif

/*
 * Move the free pages in a range to the free lists of the requested type.
 * Note that start_page and end_pages are not aligned on a pageblock
 * boundary. If alignment is required, use move_freepages_block()
 */
int move_freepages(struct zone *zone,
			  struct page *start_page, struct page *end_page,
			  int migratetype)
{
	struct page *page;
	unsigned int order;
	int pages_moved = 0;

#ifndef CONFIG_HOLES_IN_ZONE
	/*
	 * page_zone is not safe to call in this context when
	 * CONFIG_HOLES_IN_ZONE is set. This bug check is probably redundant
	 * anyway as we check zone boundaries in move_freepages_block().
	 * Remove at a later date when no bug reports exist related to
	 * grouping pages by mobility
	 */
	VM_BUG_ON(page_zone(start_page) != page_zone(end_page));
#endif

	for (page = start_page; page <= end_page;) {
		/* Make sure we are not inadvertently changing nodes */
		VM_BUG_ON_PAGE(page_to_nid(page) != zone_to_nid(zone), page);

		if (!pfn_valid_within(page_to_pfn(page))) {
			page++;
			continue;
		}

		if (!PageBuddy(page)) {
			page++;
			continue;
		}

		order = page_order(page);
		list_move(&page->lru,
			  &zone->free_area[order].free_list[migratetype]);
		page += 1 << order;
		pages_moved += 1 << order;
	}

	return pages_moved;
}

int move_freepages_block(struct zone *zone, struct page *page,
				int migratetype)
{
	unsigned long start_pfn, end_pfn;
	struct page *start_page, *end_page;

	start_pfn = page_to_pfn(page);
	start_pfn = start_pfn & ~(pageblock_nr_pages-1);
	start_page = pfn_to_page(start_pfn);
	end_page = start_page + pageblock_nr_pages - 1;
	end_pfn = start_pfn + pageblock_nr_pages - 1;

	/* Do not cross zone boundaries */
	if (!zone_spans_pfn(zone, start_pfn))
		start_page = page;
	if (!zone_spans_pfn(zone, end_pfn))
		return 0;

	return move_freepages(zone, start_page, end_page, migratetype);
}

static void change_pageblock_range(struct page *pageblock_page,
					int start_order, int migratetype)
{
	int nr_pageblocks = 1 << (start_order - pageblock_order);

	while (nr_pageblocks--) {
		set_pageblock_migratetype(pageblock_page, migratetype);
		pageblock_page += pageblock_nr_pages;
	}
}

/*
 * When we are falling back to another migratetype during allocation, try to
 * steal extra free pages from the same pageblocks to satisfy further
 * allocations, instead of polluting multiple pageblocks.
 *
 * If we are stealing a relatively large buddy page, it is likely there will
 * be more free pages in the pageblock, so try to steal them all. For
 * reclaimable and unmovable allocations, we steal regardless of page size,
 * as fragmentation caused by those allocations polluting movable pageblocks
 * is worse than movable allocations stealing from unmovable and reclaimable
 * pageblocks.
 */
static bool can_steal_fallback(unsigned int order, int start_mt)
{
	/*
	 * Leaving this order check is intended, although there is
	 * relaxed order check in next check. The reason is that
	 * we can actually steal whole pageblock if this condition met,
	 * but, below check doesn't guarantee it and that is just heuristic
	 * so could be changed anytime.
	 */
	if (order >= pageblock_order)
		return true;

	if (order >= pageblock_order / 2 ||
		start_mt == MIGRATE_RECLAIMABLE ||
		start_mt == MIGRATE_UNMOVABLE ||
		page_group_by_mobility_disabled)
		return true;

	return false;
}

/*
 * This function implements actual steal behaviour. If order is large enough,
 * we can steal whole pageblock. If not, we first move freepages in this
 * pageblock and check whether half of pages are moved or not. If half of
 * pages are moved, we can change migratetype of pageblock and permanently
 * use it's pages as requested migratetype in the future.
 */
static void steal_suitable_fallback(struct zone *zone, struct page *page,
							  int start_type)
{
	unsigned int current_order = page_order(page);
	int pages;

	/* Take ownership for orders >= pageblock_order */
	if (current_order >= pageblock_order) {
		change_pageblock_range(page, current_order, start_type);
		return;
	}

	pages = move_freepages_block(zone, page, start_type);

	/* Claim the whole block if over half of it is free */
	if (pages >= (1 << (pageblock_order-1)) ||
			page_group_by_mobility_disabled)
		set_pageblock_migratetype(page, start_type);
}

/*
 * Check whether there is a suitable fallback freepage with requested order.
 * If only_stealable is true, this function returns fallback_mt only if
 * we can steal other freepages all together. This would help to reduce
 * fragmentation due to mixed migratetype pages in one pageblock.
 */
int find_suitable_fallback(struct free_area *area, unsigned int order,
			int migratetype, bool only_stealable, bool *can_steal)
{
	int i;
	int fallback_mt;

	if (area->nr_free == 0)
		return -1;

	*can_steal = false;
	for (i = 0;; i++) {
		fallback_mt = fallbacks[migratetype][i];
		if (fallback_mt == MIGRATE_TYPES)
			break;

		if (list_empty(&area->free_list[fallback_mt]))
			continue;

		if (can_steal_fallback(order, migratetype))
			*can_steal = true;

		if (!only_stealable)
			return fallback_mt;

		if (*can_steal)
			return fallback_mt;
	}

	return -1;
}

/*
 * Reserve a pageblock for exclusive use of high-order atomic allocations if
 * there are no empty page blocks that contain a page with a suitable order
 */
static void reserve_highatomic_pageblock(struct page *page, struct zone *zone,
				unsigned int alloc_order)
{
	int mt;
	unsigned long max_managed, flags;

	/*
	 * Limit the number reserved to 1 pageblock or roughly 1% of a zone.
	 * Check is race-prone but harmless.
	 */
	max_managed = (zone->managed_pages / 100) + pageblock_nr_pages;
	if (zone->nr_reserved_highatomic >= max_managed)
		return;

	spin_lock_irqsave(&zone->lock, flags);

	/* Recheck the nr_reserved_highatomic limit under the lock */
	if (zone->nr_reserved_highatomic >= max_managed)
		goto out_unlock;

	/* Yoink! */
	mt = get_pageblock_migratetype(page);
	if (mt != MIGRATE_HIGHATOMIC &&
			!is_migrate_isolate(mt) && !is_migrate_cma(mt)) {
		zone->nr_reserved_highatomic += pageblock_nr_pages;
		set_pageblock_migratetype(page, MIGRATE_HIGHATOMIC);
		move_freepages_block(zone, page, MIGRATE_HIGHATOMIC);
	}

out_unlock:
	spin_unlock_irqrestore(&zone->lock, flags);
}

/*
 * Used when an allocation is about to fail under memory pressure. This
 * potentially hurts the reliability of high-order allocations when under
 * intense memory pressure but failed atomic allocations should be easier
 * to recover from than an OOM.
 */
static void unreserve_highatomic_pageblock(const struct alloc_context *ac)
{
	struct zonelist *zonelist = ac->zonelist;
	unsigned long flags;
	struct zoneref *z;
	struct zone *zone;
	struct page *page;
	int order;

	for_each_zone_zonelist_nodemask(zone, z, zonelist, ac->high_zoneidx,
								ac->nodemask) {
		/* Preserve at least one pageblock */
		if (zone->nr_reserved_highatomic <= pageblock_nr_pages)
			continue;

		spin_lock_irqsave(&zone->lock, flags);
		for (order = 0; order < MAX_ORDER; order++) {
			struct free_area *area = &(zone->free_area[order]);

			page = list_first_entry_or_null(
					&area->free_list[MIGRATE_HIGHATOMIC],
					struct page, lru);
			if (!page)
				continue;

			/*
			 * It should never happen but changes to locking could
			 * inadvertently allow a per-cpu drain to add pages
			 * to MIGRATE_HIGHATOMIC while unreserving so be safe
			 * and watch for underflows.
			 */
			zone->nr_reserved_highatomic -= min(pageblock_nr_pages,
				zone->nr_reserved_highatomic);

			/*
			 * Convert to ac->migratetype and avoid the normal
			 * pageblock stealing heuristics. Minimally, the caller
			 * is doing the work and needs the pages. More
			 * importantly, if the block was always converted to
			 * MIGRATE_UNMOVABLE or another type then the number
			 * of pageblocks that cannot be completely freed
			 * may increase.
			 */
			set_pageblock_migratetype(page, ac->migratetype);
			move_freepages_block(zone, page, ac->migratetype);
			spin_unlock_irqrestore(&zone->lock, flags);
			return;
		}
		spin_unlock_irqrestore(&zone->lock, flags);
	}
}

/* Remove an element from the buddy allocator from the fallback list */
static inline struct page *
__rmqueue_fallback(struct zone *zone, unsigned int order, int start_migratetype)
{
	struct free_area *area;
	unsigned int current_order;
	struct page *page;
	int fallback_mt;
	bool can_steal;

	/* Find the largest possible block of pages in the other list */
	for (current_order = MAX_ORDER-1;
				current_order >= order && current_order <= MAX_ORDER-1;
				--current_order) {
		area = &(zone->free_area[current_order]);
		fallback_mt = find_suitable_fallback(area, current_order,
				start_migratetype, false, &can_steal);
		if (fallback_mt == -1)
			continue;

		page = list_first_entry(&area->free_list[fallback_mt],
						struct page, lru);
		if (can_steal)
			steal_suitable_fallback(zone, page, start_migratetype);

		/* Remove the page from the freelists */
		area->nr_free--;
		list_del(&page->lru);
		rmv_page_order(page);

		expand(zone, page, order, current_order, area,
					start_migratetype);
		/*
		 * The pcppage_migratetype may differ from pageblock's
		 * migratetype depending on the decisions in
		 * find_suitable_fallback(). This is OK as long as it does not
		 * differ for MIGRATE_CMA pageblocks. Those can be used as
		 * fallback only via special __rmqueue_cma_fallback() function
		 */
		set_pcppage_migratetype(page, start_migratetype);

		trace_mm_page_alloc_extfrag(page, order, current_order,
			start_migratetype, fallback_mt);

		return page;
	}

	return NULL;
}

/*
 * Do the hard work of removing an element from the buddy allocator.
 * Call me with the zone->lock already held.
 */
static struct page *__rmqueue(struct zone *zone, unsigned int order,
				int migratetype)
{
	struct page *page;

	page = __rmqueue_smallest(zone, order, migratetype);
	if (unlikely(!page)) {
		if (migratetype == MIGRATE_MOVABLE)
			page = __rmqueue_cma_fallback(zone, order);

		if (!page)
			page = __rmqueue_fallback(zone, order, migratetype);
	}

	trace_mm_page_alloc_zone_locked(page, order, migratetype);
	return page;
}

/*
 * Obtain a specified number of elements from the buddy allocator, all under
 * a single hold of the lock, for efficiency.  Add them to the supplied list.
 * Returns the number of new pages which were placed at *list.
 */
static int rmqueue_bulk(struct zone *zone, unsigned int order,
			unsigned long count, struct list_head *list,
			int migratetype, bool cold)
{
	int i;

	spin_lock(&zone->lock);
	for (i = 0; i < count; ++i) {
		struct page *page = __rmqueue(zone, order, migratetype);
		if (unlikely(page == NULL))
			break;

		if (unlikely(check_pcp_refill(page)))
			continue;

		/*
		 * Split buddy pages returned by expand() are received here
		 * in physical page order. The page is added to the callers and
		 * list and the list head then moves forward. From the callers
		 * perspective, the linked list is ordered by page number in
		 * some conditions. This is useful for IO devices that can
		 * merge IO requests if the physical pages are ordered
		 * properly.
		 */
		if (likely(!cold))
			list_add(&page->lru, list);
		else
			list_add_tail(&page->lru, list);
		list = &page->lru;
		if (is_migrate_cma(get_pcppage_migratetype(page)))
			__mod_zone_page_state(zone, NR_FREE_CMA_PAGES,
					      -(1 << order));
	}
	__mod_zone_page_state(zone, NR_FREE_PAGES, -(i << order));
	spin_unlock(&zone->lock);
	return i;
}

#ifdef CONFIG_NUMA
/*
 * Called from the vmstat counter updater to drain pagesets of this
 * currently executing processor on remote nodes after they have
 * expired.
 *
 * Note that this function must be called with the thread pinned to
 * a single processor.
 */
void drain_zone_pages(struct zone *zone, struct per_cpu_pages *pcp)
{
	unsigned long flags;
	int to_drain, batch;

	local_irq_save(flags);
	batch = READ_ONCE(pcp->batch);
	to_drain = min(pcp->count, batch);
	if (to_drain > 0) {
		free_pcppages_bulk(zone, to_drain, pcp);
		pcp->count -= to_drain;
	}
	local_irq_restore(flags);
}
#endif

/*
 * Drain pcplists of the indicated processor and zone.
 *
 * The processor must either be the current processor and the
 * thread pinned to the current processor or a processor that
 * is not online.
 */
static void drain_pages_zone(unsigned int cpu, struct zone *zone)
{
	unsigned long flags;
	struct per_cpu_pageset *pset;
	struct per_cpu_pages *pcp;

	local_irq_save(flags);
	pset = per_cpu_ptr(zone->pageset, cpu);

	pcp = &pset->pcp;
	if (pcp->count) {
		free_pcppages_bulk(zone, pcp->count, pcp);
		pcp->count = 0;
	}
	local_irq_restore(flags);
}

/*
 * Drain pcplists of all zones on the indicated processor.
 *
 * The processor must either be the current processor and the
 * thread pinned to the current processor or a processor that
 * is not online.
 */
static void drain_pages(unsigned int cpu)
{
	struct zone *zone;

	for_each_populated_zone(zone) {
		drain_pages_zone(cpu, zone);
	}
}

/*
 * Spill all of this CPU's per-cpu pages back into the buddy allocator.
 *
 * The CPU has to be pinned. When zone parameter is non-NULL, spill just
 * the single zone's pages.
 */
void drain_local_pages(struct zone *zone)
{
	int cpu = smp_processor_id();

	if (zone)
		drain_pages_zone(cpu, zone);
	else
		drain_pages(cpu);
}

/*
 * Spill all the per-cpu pages from all CPUs back into the buddy allocator.
 *
 * When zone parameter is non-NULL, spill just the single zone's pages.
 *
 * Note that this code is protected against sending an IPI to an offline
 * CPU but does not guarantee sending an IPI to newly hotplugged CPUs:
 * on_each_cpu_mask() blocks hotplug and won't talk to offlined CPUs but
 * nothing keeps CPUs from showing up after we populated the cpumask and
 * before the call to on_each_cpu_mask().
 */
void drain_all_pages(struct zone *zone)
{
	int cpu;

	/*
	 * Allocate in the BSS so we wont require allocation in
	 * direct reclaim path for CONFIG_CPUMASK_OFFSTACK=y
	 */
	static cpumask_t cpus_with_pcps;

	/*
	 * We don't care about racing with CPU hotplug event
	 * as offline notification will cause the notified
	 * cpu to drain that CPU pcps and on_each_cpu_mask
	 * disables preemption as part of its processing
	 */
	for_each_online_cpu(cpu) {
		struct per_cpu_pageset *pcp;
		struct zone *z;
		bool has_pcps = false;

		if (zone) {
			pcp = per_cpu_ptr(zone->pageset, cpu);
			if (pcp->pcp.count)
				has_pcps = true;
		} else {
			for_each_populated_zone(z) {
				pcp = per_cpu_ptr(z->pageset, cpu);
				if (pcp->pcp.count) {
					has_pcps = true;
					break;
				}
			}
		}

		if (has_pcps)
			cpumask_set_cpu(cpu, &cpus_with_pcps);
		else
			cpumask_clear_cpu(cpu, &cpus_with_pcps);
	}
	on_each_cpu_mask(&cpus_with_pcps, (smp_call_func_t) drain_local_pages,
								zone, 1);
}

#ifdef CONFIG_HIBERNATION

void mark_free_pages(struct zone *zone)
{
	unsigned long pfn, max_zone_pfn;
	unsigned long flags;
	unsigned int order, t;
	struct page *page;

	if (zone_is_empty(zone))
		return;

	spin_lock_irqsave(&zone->lock, flags);

	max_zone_pfn = zone_end_pfn(zone);
	for (pfn = zone->zone_start_pfn; pfn < max_zone_pfn; pfn++)
		if (pfn_valid(pfn)) {
			page = pfn_to_page(pfn);

			if (page_zone(page) != zone)
				continue;

			if (!swsusp_page_is_forbidden(page))
				swsusp_unset_page_free(page);
		}

	for_each_migratetype_order(order, t) {
		list_for_each_entry(page,
				&zone->free_area[order].free_list[t], lru) {
			unsigned long i;

			pfn = page_to_pfn(page);
			for (i = 0; i < (1UL << order); i++)
				swsusp_set_page_free(pfn_to_page(pfn + i));
		}
	}
	spin_unlock_irqrestore(&zone->lock, flags);
}
#endif /* CONFIG_PM */

/*
 * Free a 0-order page
 * cold == true ? free a cold page : free a hot page
 */
void free_hot_cold_page(struct page *page, bool cold)
{
	struct zone *zone = page_zone(page);
	struct per_cpu_pages *pcp;
	unsigned long flags;
	unsigned long pfn = page_to_pfn(page);
	int migratetype;

	if (!free_pcp_prepare(page))
		return;

	migratetype = get_pfnblock_migratetype(page, pfn);
	set_pcppage_migratetype(page, migratetype);
	local_irq_save(flags);
	__count_vm_event(PGFREE);

	/*
	 * We only track unmovable, reclaimable and movable on pcp lists.
	 * Free ISOLATE pages back to the allocator because they are being
	 * offlined but treat RESERVE as movable pages so we can get those
	 * areas back if necessary. Otherwise, we may have to free
	 * excessively into the page allocator
	 */
	if (migratetype >= MIGRATE_PCPTYPES) {
		if (unlikely(is_migrate_isolate(migratetype))) {
			free_one_page(zone, page, pfn, 0, migratetype);
			goto out;
		}
		migratetype = MIGRATE_MOVABLE;
	}

	pcp = &this_cpu_ptr(zone->pageset)->pcp;
	if (!cold)
		list_add(&page->lru, &pcp->lists[migratetype]);
	else
		list_add_tail(&page->lru, &pcp->lists[migratetype]);
	pcp->count++;
	if (pcp->count >= pcp->high) {
		unsigned long batch = READ_ONCE(pcp->batch);
		free_pcppages_bulk(zone, batch, pcp);
		pcp->count -= batch;
	}

out:
	local_irq_restore(flags);
}

/*
 * Free a list of 0-order pages
 */
void free_hot_cold_page_list(struct list_head *list, bool cold)
{
	struct page *page, *next;

	list_for_each_entry_safe(page, next, list, lru) {
		trace_mm_page_free_batched(page, cold);
		free_hot_cold_page(page, cold);
	}
}

/*
 * split_page takes a non-compound higher-order page, and splits it into
 * n (1<<order) sub-pages: page[0..n]
 * Each sub-page must be freed individually.
 *
 * Note: this is probably too low level an operation for use in drivers.
 * Please consult with lkml before using this in your driver.
 */
void split_page(struct page *page, unsigned int order)
{
	int i;

	VM_BUG_ON_PAGE(PageCompound(page), page);
	VM_BUG_ON_PAGE(!page_count(page), page);

#ifdef CONFIG_KMEMCHECK
	/*
	 * Split shadow pages too, because free(page[0]) would
	 * otherwise free the whole shadow.
	 */
	if (kmemcheck_page_is_tracked(page))
		split_page(virt_to_page(page[0].shadow), order);
#endif

	for (i = 1; i < (1 << order); i++)
		set_page_refcounted(page + i);
	split_page_owner(page, order);
}
EXPORT_SYMBOL_GPL(split_page);

int __isolate_free_page(struct page *page, unsigned int order)
{
	unsigned long watermark;
	struct zone *zone;
	int mt;

	BUG_ON(!PageBuddy(page));

	zone = page_zone(page);
	mt = get_pageblock_migratetype(page);

	if (!is_migrate_isolate(mt)) {
		/*
		 * Obey watermarks as if the page was being allocated. We can
		 * emulate a high-order watermark check with a raised order-0
		 * watermark, because we already know our high-order page
		 * exists.
		 */
		watermark = min_wmark_pages(zone) + (1UL << order);
		if (!zone_watermark_ok(zone, 0, watermark, 0, ALLOC_CMA))
			return 0;

		__mod_zone_freepage_state(zone, -(1UL << order), mt);
	}

	/* Remove page from free list */
	list_del(&page->lru);
	zone->free_area[order].nr_free--;
	rmv_page_order(page);

	/*
	 * Set the pageblock if the isolated page is at least half of a
	 * pageblock
	 */
	if (order >= pageblock_order - 1) {
		struct page *endpage = page + (1 << order) - 1;
		for (; page < endpage; page += pageblock_nr_pages) {
			int mt = get_pageblock_migratetype(page);
			if (!is_migrate_isolate(mt) && !is_migrate_cma(mt))
				set_pageblock_migratetype(page,
							  MIGRATE_MOVABLE);
		}
	}


	return 1UL << order;
}

/*
 * Update NUMA hit/miss statistics
 *
 * Must be called with interrupts disabled.
 *
 * When __GFP_OTHER_NODE is set assume the node of the preferred
 * zone is the local node. This is useful for daemons who allocate
 * memory on behalf of other processes.
 */
static inline void zone_statistics(struct zone *preferred_zone, struct zone *z,
								gfp_t flags)
{
#ifdef CONFIG_NUMA
	int local_nid = numa_node_id();
	enum zone_stat_item local_stat = NUMA_LOCAL;

	if (unlikely(flags & __GFP_OTHER_NODE)) {
		local_stat = NUMA_OTHER;
		local_nid = preferred_zone->node;
	}

	if (z->node == local_nid) {
		__inc_zone_state(z, NUMA_HIT);
		__inc_zone_state(z, local_stat);
	} else {
		__inc_zone_state(z, NUMA_MISS);
		__inc_zone_state(preferred_zone, NUMA_FOREIGN);
	}
#endif
}

/*
 * Allocate a page from the given zone. Use pcplists for order-0 allocations.
 */
static inline
struct page *buffered_rmqueue(struct zone *preferred_zone,
			struct zone *zone, unsigned int order,
			gfp_t gfp_flags, unsigned int alloc_flags,
			int migratetype)
{
	unsigned long flags;
	struct page *page;
	bool cold = ((gfp_flags & __GFP_COLD) != 0);

	if (likely(order == 0)) {
		struct per_cpu_pages *pcp;
		struct list_head *list;

		local_irq_save(flags);
		do {
			pcp = &this_cpu_ptr(zone->pageset)->pcp;
			list = &pcp->lists[migratetype];
			if (list_empty(list)) {
				pcp->count += rmqueue_bulk(zone, 0,
						pcp->batch, list,
						migratetype, cold);
				if (unlikely(list_empty(list)))
					goto failed;
			}

			if (cold)
				page = list_last_entry(list, struct page, lru);
			else
				page = list_first_entry(list, struct page, lru);

			list_del(&page->lru);
			pcp->count--;

		} while (check_new_pcp(page));
	} else {
		/*
		 * We most definitely don't want callers attempting to
		 * allocate greater than order-1 page units with __GFP_NOFAIL.
		 */
		WARN_ON_ONCE((gfp_flags & __GFP_NOFAIL) && (order > 1));
		spin_lock_irqsave(&zone->lock, flags);

		do {
			page = NULL;
			if (alloc_flags & ALLOC_HARDER) {
				page = __rmqueue_smallest(zone, order, MIGRATE_HIGHATOMIC);
				if (page)
					trace_mm_page_alloc_zone_locked(page, order, migratetype);
			}
			if (!page)
				page = __rmqueue(zone, order, migratetype);
		} while (page && check_new_pages(page, order));
		spin_unlock(&zone->lock);
		if (!page)
			goto failed;
		__mod_zone_freepage_state(zone, -(1 << order),
					  get_pcppage_migratetype(page));
	}

	__count_zid_vm_events(PGALLOC, page_zonenum(page), 1 << order);
	zone_statistics(preferred_zone, zone, gfp_flags);
	local_irq_restore(flags);

	VM_BUG_ON_PAGE(bad_range(zone, page), page);
	return page;

failed:
	local_irq_restore(flags);
	return NULL;
}

#ifdef CONFIG_FAIL_PAGE_ALLOC

static struct {
	struct fault_attr attr;

	bool ignore_gfp_highmem;
	bool ignore_gfp_reclaim;
	u32 min_order;
} fail_page_alloc = {
	.attr = FAULT_ATTR_INITIALIZER,
	.ignore_gfp_reclaim = true,
	.ignore_gfp_highmem = true,
	.min_order = 1,
};

static int __init setup_fail_page_alloc(char *str)
{
	return setup_fault_attr(&fail_page_alloc.attr, str);
}
__setup("fail_page_alloc=", setup_fail_page_alloc);

static bool should_fail_alloc_page(gfp_t gfp_mask, unsigned int order)
{
	if (order < fail_page_alloc.min_order)
		return false;
	if (gfp_mask & __GFP_NOFAIL)
		return false;
	if (fail_page_alloc.ignore_gfp_highmem && (gfp_mask & __GFP_HIGHMEM))
		return false;
	if (fail_page_alloc.ignore_gfp_reclaim &&
			(gfp_mask & __GFP_DIRECT_RECLAIM))
		return false;

	return should_fail(&fail_page_alloc.attr, 1 << order);
}

#ifdef CONFIG_FAULT_INJECTION_DEBUG_FS

static int __init fail_page_alloc_debugfs(void)
{
	umode_t mode = S_IFREG | S_IRUSR | S_IWUSR;
	struct dentry *dir;

	dir = fault_create_debugfs_attr("fail_page_alloc", NULL,
					&fail_page_alloc.attr);
	if (IS_ERR(dir))
		return PTR_ERR(dir);

	if (!debugfs_create_bool("ignore-gfp-wait", mode, dir,
				&fail_page_alloc.ignore_gfp_reclaim))
		goto fail;
	if (!debugfs_create_bool("ignore-gfp-highmem", mode, dir,
				&fail_page_alloc.ignore_gfp_highmem))
		goto fail;
	if (!debugfs_create_u32("min-order", mode, dir,
				&fail_page_alloc.min_order))
		goto fail;

	return 0;
fail:
	debugfs_remove_recursive(dir);

	return -ENOMEM;
}

late_initcall(fail_page_alloc_debugfs);

#endif /* CONFIG_FAULT_INJECTION_DEBUG_FS */

#else /* CONFIG_FAIL_PAGE_ALLOC */

static inline bool should_fail_alloc_page(gfp_t gfp_mask, unsigned int order)
{
	return false;
}

#endif /* CONFIG_FAIL_PAGE_ALLOC */

/*
 * Return true if free base pages are above 'mark'. For high-order checks it
 * will return true of the order-0 watermark is reached and there is at least
 * one free page of a suitable size. Checking now avoids taking the zone lock
 * to check in the allocation paths if no pages are free.
 */
bool __zone_watermark_ok(struct zone *z, unsigned int order, unsigned long mark,
			 int classzone_idx, unsigned int alloc_flags,
			 long free_pages)
{
	long min = mark;
	int o;
	const bool alloc_harder = (alloc_flags & ALLOC_HARDER);

	/* free_pages may go negative - that's OK */
	free_pages -= (1 << order) - 1;

	if (alloc_flags & ALLOC_HIGH)
		min -= min / 2;

	/*
	 * If the caller does not have rights to ALLOC_HARDER then subtract
	 * the high-atomic reserves. This will over-estimate the size of the
	 * atomic reserve but it avoids a search.
	 */
	if (likely(!alloc_harder))
		free_pages -= z->nr_reserved_highatomic;
	else
		min -= min / 4;

#ifdef CONFIG_CMA
	/* If allocation can't use CMA areas don't use free CMA pages */
	if (!(alloc_flags & ALLOC_CMA))
		free_pages -= zone_page_state(z, NR_FREE_CMA_PAGES);
#endif

	/*
	 * Check watermarks for an order-0 allocation request. If these
	 * are not met, then a high-order request also cannot go ahead
	 * even if a suitable page happened to be free.
	 */
	if (free_pages <= min + z->lowmem_reserve[classzone_idx])
		return false;

	/* If this is an order-0 request then the watermark is fine */
	if (!order)
		return true;

	/* For a high-order request, check at least one suitable page is free */
	for (o = order; o < MAX_ORDER; o++) {
		struct free_area *area = &z->free_area[o];
		int mt;

		if (!area->nr_free)
			continue;

		if (alloc_harder)
			return true;

		for (mt = 0; mt < MIGRATE_PCPTYPES; mt++) {
			if (!list_empty(&area->free_list[mt]))
				return true;
		}

#ifdef CONFIG_CMA
		if ((alloc_flags & ALLOC_CMA) &&
		    !list_empty(&area->free_list[MIGRATE_CMA])) {
			return true;
		}
#endif
	}
	return false;
}

bool zone_watermark_ok(struct zone *z, unsigned int order, unsigned long mark,
		      int classzone_idx, unsigned int alloc_flags)
{
	return __zone_watermark_ok(z, order, mark, classzone_idx, alloc_flags,
					zone_page_state(z, NR_FREE_PAGES));
}

static inline bool zone_watermark_fast(struct zone *z, unsigned int order,
		unsigned long mark, int classzone_idx, unsigned int alloc_flags)
{
	long free_pages = zone_page_state(z, NR_FREE_PAGES);
	long cma_pages = 0;

#ifdef CONFIG_CMA
	/* If allocation can't use CMA areas don't use free CMA pages */
	if (!(alloc_flags & ALLOC_CMA))
		cma_pages = zone_page_state(z, NR_FREE_CMA_PAGES);
#endif

	/*
	 * Fast check for order-0 only. If this fails then the reserves
	 * need to be calculated. There is a corner case where the check
	 * passes but only the high-order atomic reserve are free. If
	 * the caller is !atomic then it'll uselessly search the free
	 * list. That corner case is then slower but it is harmless.
	 */
	if (!order && (free_pages - cma_pages) > mark + z->lowmem_reserve[classzone_idx])
		return true;

	return __zone_watermark_ok(z, order, mark, classzone_idx, alloc_flags,
					free_pages);
}

bool zone_watermark_ok_safe(struct zone *z, unsigned int order,
			unsigned long mark, int classzone_idx)
{
	long free_pages = zone_page_state(z, NR_FREE_PAGES);

	if (z->percpu_drift_mark && free_pages < z->percpu_drift_mark)
		free_pages = zone_page_state_snapshot(z, NR_FREE_PAGES);

	return __zone_watermark_ok(z, order, mark, classzone_idx, 0,
								free_pages);
}

#ifdef CONFIG_NUMA
static bool zone_allows_reclaim(struct zone *local_zone, struct zone *zone)
{
	return node_distance(zone_to_nid(local_zone), zone_to_nid(zone)) <
				RECLAIM_DISTANCE;
}
#else	/* CONFIG_NUMA */
static bool zone_allows_reclaim(struct zone *local_zone, struct zone *zone)
{
	return true;
}
#endif	/* CONFIG_NUMA */

/*
 * get_page_from_freelist goes through the zonelist trying to allocate
 * a page.
 */
static struct page *
get_page_from_freelist(gfp_t gfp_mask, unsigned int order, int alloc_flags,
						const struct alloc_context *ac)
{
	struct zoneref *z = ac->preferred_zoneref;
	struct zone *zone;
	struct pglist_data *last_pgdat_dirty_limit = NULL;

	/*
	 * Scan zonelist, looking for a zone with enough free.
	 * See also __cpuset_node_allowed() comment in kernel/cpuset.c.
	 */
	for_next_zone_zonelist_nodemask(zone, z, ac->zonelist, ac->high_zoneidx,
								ac->nodemask) {
		struct page *page;
		unsigned long mark;

		if (cpusets_enabled() &&
			(alloc_flags & ALLOC_CPUSET) &&
			!__cpuset_zone_allowed(zone, gfp_mask))
				continue;
		/*
		 * When allocating a page cache page for writing, we
		 * want to get it from a node that is within its dirty
		 * limit, such that no single node holds more than its
		 * proportional share of globally allowed dirty pages.
		 * The dirty limits take into account the node's
		 * lowmem reserves and high watermark so that kswapd
		 * should be able to balance it without having to
		 * write pages from its LRU list.
		 *
		 * XXX: For now, allow allocations to potentially
		 * exceed the per-node dirty limit in the slowpath
		 * (spread_dirty_pages unset) before going into reclaim,
		 * which is important when on a NUMA setup the allowed
		 * nodes are together not big enough to reach the
		 * global limit.  The proper fix for these situations
		 * will require awareness of nodes in the
		 * dirty-throttling and the flusher threads.
		 */
		if (ac->spread_dirty_pages) {
			if (last_pgdat_dirty_limit == zone->zone_pgdat)
				continue;

			if (!node_dirty_ok(zone->zone_pgdat)) {
				last_pgdat_dirty_limit = zone->zone_pgdat;
				continue;
			}
		}

		mark = zone->watermark[alloc_flags & ALLOC_WMARK_MASK];
		if (!zone_watermark_fast(zone, order, mark,
				       ac_classzone_idx(ac), alloc_flags)) {
			int ret;

			/* Checked here to keep the fast path fast */
			BUILD_BUG_ON(ALLOC_NO_WATERMARKS < NR_WMARK);
			if (alloc_flags & ALLOC_NO_WATERMARKS)
				goto try_this_zone;

			if (node_reclaim_mode == 0 ||
			    !zone_allows_reclaim(ac->preferred_zoneref->zone, zone))
				continue;

			ret = node_reclaim(zone->zone_pgdat, gfp_mask, order);
			switch (ret) {
			case NODE_RECLAIM_NOSCAN:
				/* did not scan */
				continue;
			case NODE_RECLAIM_FULL:
				/* scanned but unreclaimable */
				continue;
			default:
				/* did we reclaim enough */
				if (zone_watermark_ok(zone, order, mark,
						ac_classzone_idx(ac), alloc_flags))
					goto try_this_zone;

				continue;
			}
		}

try_this_zone:
		page = buffered_rmqueue(ac->preferred_zoneref->zone, zone, order,
				gfp_mask, alloc_flags, ac->migratetype);
		if (page) {
			prep_new_page(page, order, gfp_mask, alloc_flags);

			/*
			 * If this is a high-order atomic allocation then check
			 * if the pageblock should be reserved for the future
			 */
			if (unlikely(order && (alloc_flags & ALLOC_HARDER)))
				reserve_highatomic_pageblock(page, zone, order);

			return page;
		}
	}

	return NULL;
}

/*
 * Large machines with many possible nodes should not always dump per-node
 * meminfo in irq context.
 */
static inline bool should_suppress_show_mem(void)
{
	bool ret = false;

#if NODES_SHIFT > 8
	ret = in_interrupt();
#endif
	return ret;
}

static DEFINE_RATELIMIT_STATE(nopage_rs,
		DEFAULT_RATELIMIT_INTERVAL,
		DEFAULT_RATELIMIT_BURST);

void warn_alloc(gfp_t gfp_mask, const char *fmt, ...)
{
	unsigned int filter = SHOW_MEM_FILTER_NODES;
	struct va_format vaf;
	va_list args;

	if ((gfp_mask & __GFP_NOWARN) || !__ratelimit(&nopage_rs) ||
	    debug_guardpage_minorder() > 0)
		return;

	/*
	 * This documents exceptions given to allocations in certain
	 * contexts that are allowed to allocate outside current's set
	 * of allowed nodes.
	 */
	if (!(gfp_mask & __GFP_NOMEMALLOC))
		if (test_thread_flag(TIF_MEMDIE) ||
		    (current->flags & (PF_MEMALLOC | PF_EXITING)))
			filter &= ~SHOW_MEM_FILTER_NODES;
	if (in_interrupt() || !(gfp_mask & __GFP_DIRECT_RECLAIM))
		filter &= ~SHOW_MEM_FILTER_NODES;

	pr_warn("%s: ", current->comm);
<<<<<<< HEAD

	va_start(args, fmt);
	vaf.fmt = fmt;
	vaf.va = &args;
	pr_cont("%pV", &vaf);
	va_end(args);

	pr_cont(", mode:%#x(%pGg)\n", gfp_mask, &gfp_mask);

=======

	va_start(args, fmt);
	vaf.fmt = fmt;
	vaf.va = &args;
	pr_cont("%pV", &vaf);
	va_end(args);

	pr_cont(", mode:%#x(%pGg)\n", gfp_mask, &gfp_mask);

>>>>>>> d06e622d
	dump_stack();
	if (!should_suppress_show_mem())
		show_mem(filter);
}

static inline struct page *
__alloc_pages_may_oom(gfp_t gfp_mask, unsigned int order,
	const struct alloc_context *ac, unsigned long *did_some_progress)
{
	struct oom_control oc = {
		.zonelist = ac->zonelist,
		.nodemask = ac->nodemask,
		.memcg = NULL,
		.gfp_mask = gfp_mask,
		.order = order,
	};
	struct page *page;

	*did_some_progress = 0;

	/*
	 * Acquire the oom lock.  If that fails, somebody else is
	 * making progress for us.
	 */
	if (!mutex_trylock(&oom_lock)) {
		*did_some_progress = 1;
		schedule_timeout_uninterruptible(1);
		return NULL;
	}

	/*
	 * Go through the zonelist yet one more time, keep very high watermark
	 * here, this is only to catch a parallel oom killing, we must fail if
	 * we're still under heavy pressure.
	 */
	page = get_page_from_freelist(gfp_mask | __GFP_HARDWALL, order,
					ALLOC_WMARK_HIGH|ALLOC_CPUSET, ac);
	if (page)
		goto out;

	if (!(gfp_mask & __GFP_NOFAIL)) {
		/* Coredumps can quickly deplete all memory reserves */
		if (current->flags & PF_DUMPCORE)
			goto out;
		/* The OOM killer will not help higher order allocs */
		if (order > PAGE_ALLOC_COSTLY_ORDER)
			goto out;
		/* The OOM killer does not needlessly kill tasks for lowmem */
		if (ac->high_zoneidx < ZONE_NORMAL)
			goto out;
		if (pm_suspended_storage())
			goto out;
		/*
		 * XXX: GFP_NOFS allocations should rather fail than rely on
		 * other request to make a forward progress.
		 * We are in an unfortunate situation where out_of_memory cannot
		 * do much for this context but let's try it to at least get
		 * access to memory reserved if the current task is killed (see
		 * out_of_memory). Once filesystems are ready to handle allocation
		 * failures more gracefully we should just bail out here.
		 */

		/* The OOM killer may not free memory on a specific node */
		if (gfp_mask & __GFP_THISNODE)
			goto out;
	}
	/* Exhausted what can be done so it's blamo time */
	if (out_of_memory(&oc) || WARN_ON_ONCE(gfp_mask & __GFP_NOFAIL)) {
		*did_some_progress = 1;

		if (gfp_mask & __GFP_NOFAIL) {
			page = get_page_from_freelist(gfp_mask, order,
					ALLOC_NO_WATERMARKS|ALLOC_CPUSET, ac);
			/*
			 * fallback to ignore cpuset restriction if our nodes
			 * are depleted
			 */
			if (!page)
				page = get_page_from_freelist(gfp_mask, order,
					ALLOC_NO_WATERMARKS, ac);
		}
	}
out:
	mutex_unlock(&oom_lock);
	return page;
}

/*
 * Maximum number of compaction retries wit a progress before OOM
 * killer is consider as the only way to move forward.
 */
#define MAX_COMPACT_RETRIES 16

#ifdef CONFIG_COMPACTION
/* Try memory compaction for high-order allocations before reclaim */
static struct page *
__alloc_pages_direct_compact(gfp_t gfp_mask, unsigned int order,
		unsigned int alloc_flags, const struct alloc_context *ac,
		enum compact_priority prio, enum compact_result *compact_result)
{
	struct page *page;

	if (!order)
		return NULL;

	current->flags |= PF_MEMALLOC;
	*compact_result = try_to_compact_pages(gfp_mask, order, alloc_flags, ac,
									prio);
	current->flags &= ~PF_MEMALLOC;

	if (*compact_result <= COMPACT_INACTIVE)
		return NULL;

	/*
	 * At least in one zone compaction wasn't deferred or skipped, so let's
	 * count a compaction stall
	 */
	count_vm_event(COMPACTSTALL);

	page = get_page_from_freelist(gfp_mask, order, alloc_flags, ac);

	if (page) {
		struct zone *zone = page_zone(page);

		zone->compact_blockskip_flush = false;
		compaction_defer_reset(zone, order, true);
		count_vm_event(COMPACTSUCCESS);
		return page;
	}

	/*
	 * It's bad if compaction run occurs and fails. The most likely reason
	 * is that pages exist, but not enough to satisfy watermarks.
	 */
	count_vm_event(COMPACTFAIL);

	cond_resched();

	return NULL;
}

static inline bool
should_compact_retry(struct alloc_context *ac, int order, int alloc_flags,
		     enum compact_result compact_result,
		     enum compact_priority *compact_priority,
		     int *compaction_retries)
{
	int max_retries = MAX_COMPACT_RETRIES;
	int min_priority;

	if (!order)
		return false;

	if (compaction_made_progress(compact_result))
		(*compaction_retries)++;

	/*
	 * compaction considers all the zone as desperately out of memory
	 * so it doesn't really make much sense to retry except when the
	 * failure could be caused by insufficient priority
	 */
	if (compaction_failed(compact_result))
		goto check_priority;

	/*
	 * make sure the compaction wasn't deferred or didn't bail out early
	 * due to locks contention before we declare that we should give up.
	 * But do not retry if the given zonelist is not suitable for
	 * compaction.
	 */
	if (compaction_withdrawn(compact_result))
		return compaction_zonelist_suitable(ac, order, alloc_flags);

	/*
	 * !costly requests are much more important than __GFP_REPEAT
	 * costly ones because they are de facto nofail and invoke OOM
	 * killer to move on while costly can fail and users are ready
	 * to cope with that. 1/4 retries is rather arbitrary but we
	 * would need much more detailed feedback from compaction to
	 * make a better decision.
	 */
	if (order > PAGE_ALLOC_COSTLY_ORDER)
		max_retries /= 4;
	if (*compaction_retries <= max_retries)
		return true;

	/*
	 * Make sure there are attempts at the highest priority if we exhausted
	 * all retries or failed at the lower priorities.
	 */
check_priority:
	min_priority = (order > PAGE_ALLOC_COSTLY_ORDER) ?
			MIN_COMPACT_COSTLY_PRIORITY : MIN_COMPACT_PRIORITY;
	if (*compact_priority > min_priority) {
		(*compact_priority)--;
		*compaction_retries = 0;
		return true;
	}
	return false;
}
#else
static inline struct page *
__alloc_pages_direct_compact(gfp_t gfp_mask, unsigned int order,
		unsigned int alloc_flags, const struct alloc_context *ac,
		enum compact_priority prio, enum compact_result *compact_result)
{
	*compact_result = COMPACT_SKIPPED;
	return NULL;
}

static inline bool
should_compact_retry(struct alloc_context *ac, unsigned int order, int alloc_flags,
		     enum compact_result compact_result,
		     enum compact_priority *compact_priority,
		     int *compaction_retries)
{
	struct zone *zone;
	struct zoneref *z;

	if (!order || order > PAGE_ALLOC_COSTLY_ORDER)
		return false;

	/*
	 * There are setups with compaction disabled which would prefer to loop
	 * inside the allocator rather than hit the oom killer prematurely.
	 * Let's give them a good hope and keep retrying while the order-0
	 * watermarks are OK.
	 */
	for_each_zone_zonelist_nodemask(zone, z, ac->zonelist, ac->high_zoneidx,
					ac->nodemask) {
		if (zone_watermark_ok(zone, 0, min_wmark_pages(zone),
					ac_classzone_idx(ac), alloc_flags))
			return true;
	}
	return false;
}
#endif /* CONFIG_COMPACTION */

/* Perform direct synchronous page reclaim */
static int
__perform_reclaim(gfp_t gfp_mask, unsigned int order,
					const struct alloc_context *ac)
{
	struct reclaim_state reclaim_state;
	int progress;

	cond_resched();

	/* We now go into synchronous reclaim */
	cpuset_memory_pressure_bump();
	current->flags |= PF_MEMALLOC;
	lockdep_set_current_reclaim_state(gfp_mask);
	reclaim_state.reclaimed_slab = 0;
	current->reclaim_state = &reclaim_state;

	progress = try_to_free_pages(ac->zonelist, order, gfp_mask,
								ac->nodemask);

	current->reclaim_state = NULL;
	lockdep_clear_current_reclaim_state();
	current->flags &= ~PF_MEMALLOC;

	cond_resched();

	return progress;
}

/* The really slow allocator path where we enter direct reclaim */
static inline struct page *
__alloc_pages_direct_reclaim(gfp_t gfp_mask, unsigned int order,
		unsigned int alloc_flags, const struct alloc_context *ac,
		unsigned long *did_some_progress)
{
	struct page *page = NULL;
	bool drained = false;

	*did_some_progress = __perform_reclaim(gfp_mask, order, ac);
	if (unlikely(!(*did_some_progress)))
		return NULL;

retry:
	page = get_page_from_freelist(gfp_mask, order, alloc_flags, ac);

	/*
	 * If an allocation failed after direct reclaim, it could be because
	 * pages are pinned on the per-cpu lists or in high alloc reserves.
	 * Shrink them them and try again
	 */
	if (!page && !drained) {
		unreserve_highatomic_pageblock(ac);
		drain_all_pages(NULL);
		drained = true;
		goto retry;
	}

	return page;
}

static void wake_all_kswapds(unsigned int order, const struct alloc_context *ac)
{
	struct zoneref *z;
	struct zone *zone;
	pg_data_t *last_pgdat = NULL;

	for_each_zone_zonelist_nodemask(zone, z, ac->zonelist,
					ac->high_zoneidx, ac->nodemask) {
		if (last_pgdat != zone->zone_pgdat)
			wakeup_kswapd(zone, order, ac->high_zoneidx);
		last_pgdat = zone->zone_pgdat;
	}
}

static inline unsigned int
gfp_to_alloc_flags(gfp_t gfp_mask)
{
	unsigned int alloc_flags = ALLOC_WMARK_MIN | ALLOC_CPUSET;

	/* __GFP_HIGH is assumed to be the same as ALLOC_HIGH to save a branch. */
	BUILD_BUG_ON(__GFP_HIGH != (__force gfp_t) ALLOC_HIGH);

	/*
	 * The caller may dip into page reserves a bit more if the caller
	 * cannot run direct reclaim, or if the caller has realtime scheduling
	 * policy or is asking for __GFP_HIGH memory.  GFP_ATOMIC requests will
	 * set both ALLOC_HARDER (__GFP_ATOMIC) and ALLOC_HIGH (__GFP_HIGH).
	 */
	alloc_flags |= (__force int) (gfp_mask & __GFP_HIGH);

	if (gfp_mask & __GFP_ATOMIC) {
		/*
		 * Not worth trying to allocate harder for __GFP_NOMEMALLOC even
		 * if it can't schedule.
		 */
		if (!(gfp_mask & __GFP_NOMEMALLOC))
			alloc_flags |= ALLOC_HARDER;
		/*
		 * Ignore cpuset mems for GFP_ATOMIC rather than fail, see the
		 * comment for __cpuset_node_allowed().
		 */
		alloc_flags &= ~ALLOC_CPUSET;
	} else if (unlikely(rt_task(current)) && !in_interrupt())
		alloc_flags |= ALLOC_HARDER;

#ifdef CONFIG_CMA
	if (gfpflags_to_migratetype(gfp_mask) == MIGRATE_MOVABLE)
		alloc_flags |= ALLOC_CMA;
#endif
	return alloc_flags;
}

bool gfp_pfmemalloc_allowed(gfp_t gfp_mask)
{
	if (unlikely(gfp_mask & __GFP_NOMEMALLOC))
		return false;

	if (gfp_mask & __GFP_MEMALLOC)
		return true;
	if (in_serving_softirq() && (current->flags & PF_MEMALLOC))
		return true;
	if (!in_interrupt() &&
			((current->flags & PF_MEMALLOC) ||
			 unlikely(test_thread_flag(TIF_MEMDIE))))
		return true;

	return false;
}

/*
 * Maximum number of reclaim retries without any progress before OOM killer
 * is consider as the only way to move forward.
 */
#define MAX_RECLAIM_RETRIES 16

/*
 * Checks whether it makes sense to retry the reclaim to make a forward progress
 * for the given allocation request.
 * The reclaim feedback represented by did_some_progress (any progress during
 * the last reclaim round) and no_progress_loops (number of reclaim rounds without
 * any progress in a row) is considered as well as the reclaimable pages on the
 * applicable zone list (with a backoff mechanism which is a function of
 * no_progress_loops).
 *
 * Returns true if a retry is viable or false to enter the oom path.
 */
static inline bool
should_reclaim_retry(gfp_t gfp_mask, unsigned order,
		     struct alloc_context *ac, int alloc_flags,
		     bool did_some_progress, int *no_progress_loops)
{
	struct zone *zone;
	struct zoneref *z;

	/*
	 * Costly allocations might have made a progress but this doesn't mean
	 * their order will become available due to high fragmentation so
	 * always increment the no progress counter for them
	 */
	if (did_some_progress && order <= PAGE_ALLOC_COSTLY_ORDER)
		*no_progress_loops = 0;
	else
		(*no_progress_loops)++;

	/*
	 * Make sure we converge to OOM if we cannot make any progress
	 * several times in the row.
	 */
	if (*no_progress_loops > MAX_RECLAIM_RETRIES)
		return false;

	/*
	 * Keep reclaiming pages while there is a chance this will lead
	 * somewhere.  If none of the target zones can satisfy our allocation
	 * request even if all reclaimable pages are considered then we are
	 * screwed and have to go OOM.
	 */
	for_each_zone_zonelist_nodemask(zone, z, ac->zonelist, ac->high_zoneidx,
					ac->nodemask) {
		unsigned long available;
		unsigned long reclaimable;

		available = reclaimable = zone_reclaimable_pages(zone);
		available -= DIV_ROUND_UP((*no_progress_loops) * available,
					  MAX_RECLAIM_RETRIES);
		available += zone_page_state_snapshot(zone, NR_FREE_PAGES);

		/*
		 * Would the allocation succeed if we reclaimed the whole
		 * available?
		 */
		if (__zone_watermark_ok(zone, order, min_wmark_pages(zone),
				ac_classzone_idx(ac), alloc_flags, available)) {
			/*
			 * If we didn't make any progress and have a lot of
			 * dirty + writeback pages then we should wait for
			 * an IO to complete to slow down the reclaim and
			 * prevent from pre mature OOM
			 */
			if (!did_some_progress) {
				unsigned long write_pending;

				write_pending = zone_page_state_snapshot(zone,
							NR_ZONE_WRITE_PENDING);

				if (2 * write_pending > reclaimable) {
					congestion_wait(BLK_RW_ASYNC, HZ/10);
					return true;
				}
			}

			/*
			 * Memory allocation/reclaim might be called from a WQ
			 * context and the current implementation of the WQ
			 * concurrency control doesn't recognize that
			 * a particular WQ is congested if the worker thread is
			 * looping without ever sleeping. Therefore we have to
			 * do a short sleep here rather than calling
			 * cond_resched().
			 */
			if (current->flags & PF_WQ_WORKER)
				schedule_timeout_uninterruptible(1);
			else
				cond_resched();

			return true;
		}
	}

	return false;
}

static inline struct page *
__alloc_pages_slowpath(gfp_t gfp_mask, unsigned int order,
						struct alloc_context *ac)
{
	bool can_direct_reclaim = gfp_mask & __GFP_DIRECT_RECLAIM;
	struct page *page = NULL;
	unsigned int alloc_flags;
	unsigned long did_some_progress;
	enum compact_priority compact_priority = DEF_COMPACT_PRIORITY;
	enum compact_result compact_result;
	int compaction_retries = 0;
	int no_progress_loops = 0;
	unsigned long alloc_start = jiffies;
	unsigned int stall_timeout = 10 * HZ;

	/*
	 * In the slowpath, we sanity check order to avoid ever trying to
	 * reclaim >= MAX_ORDER areas which will never succeed. Callers may
	 * be using allocators in order of preference for an area that is
	 * too large.
	 */
	if (order >= MAX_ORDER) {
		WARN_ON_ONCE(!(gfp_mask & __GFP_NOWARN));
		return NULL;
	}

	/*
	 * We also sanity check to catch abuse of atomic reserves being used by
	 * callers that are not in atomic context.
	 */
	if (WARN_ON_ONCE((gfp_mask & (__GFP_ATOMIC|__GFP_DIRECT_RECLAIM)) ==
				(__GFP_ATOMIC|__GFP_DIRECT_RECLAIM)))
		gfp_mask &= ~__GFP_ATOMIC;

	/*
	 * The fast path uses conservative alloc_flags to succeed only until
	 * kswapd needs to be woken up, and to avoid the cost of setting up
	 * alloc_flags precisely. So we do that now.
	 */
	alloc_flags = gfp_to_alloc_flags(gfp_mask);

	if (gfp_mask & __GFP_KSWAPD_RECLAIM)
		wake_all_kswapds(order, ac);

	/*
	 * The adjusted alloc_flags might result in immediate success, so try
	 * that first
	 */
	page = get_page_from_freelist(gfp_mask, order, alloc_flags, ac);
	if (page)
		goto got_pg;

	/*
	 * For costly allocations, try direct compaction first, as it's likely
	 * that we have enough base pages and don't need to reclaim. Don't try
	 * that for allocations that are allowed to ignore watermarks, as the
	 * ALLOC_NO_WATERMARKS attempt didn't yet happen.
	 */
	if (can_direct_reclaim && order > PAGE_ALLOC_COSTLY_ORDER &&
		!gfp_pfmemalloc_allowed(gfp_mask)) {
		page = __alloc_pages_direct_compact(gfp_mask, order,
						alloc_flags, ac,
						INIT_COMPACT_PRIORITY,
						&compact_result);
		if (page)
			goto got_pg;

		/*
		 * Checks for costly allocations with __GFP_NORETRY, which
		 * includes THP page fault allocations
		 */
		if (gfp_mask & __GFP_NORETRY) {
			/*
			 * If compaction is deferred for high-order allocations,
			 * it is because sync compaction recently failed. If
			 * this is the case and the caller requested a THP
			 * allocation, we do not want to heavily disrupt the
			 * system, so we fail the allocation instead of entering
			 * direct reclaim.
			 */
			if (compact_result == COMPACT_DEFERRED)
				goto nopage;

			/*
			 * Looks like reclaim/compaction is worth trying, but
			 * sync compaction could be very expensive, so keep
			 * using async compaction.
			 */
			compact_priority = INIT_COMPACT_PRIORITY;
		}
	}

retry:
	/* Ensure kswapd doesn't accidentally go to sleep as long as we loop */
	if (gfp_mask & __GFP_KSWAPD_RECLAIM)
		wake_all_kswapds(order, ac);

	if (gfp_pfmemalloc_allowed(gfp_mask))
		alloc_flags = ALLOC_NO_WATERMARKS;

	/*
	 * Reset the zonelist iterators if memory policies can be ignored.
	 * These allocations are high priority and system rather than user
	 * orientated.
	 */
	if (!(alloc_flags & ALLOC_CPUSET) || (alloc_flags & ALLOC_NO_WATERMARKS)) {
		ac->zonelist = node_zonelist(numa_node_id(), gfp_mask);
		ac->preferred_zoneref = first_zones_zonelist(ac->zonelist,
					ac->high_zoneidx, ac->nodemask);
	}

	/* Attempt with potentially adjusted zonelist and alloc_flags */
	page = get_page_from_freelist(gfp_mask, order, alloc_flags, ac);
	if (page)
		goto got_pg;

	/* Caller is not willing to reclaim, we can't balance anything */
	if (!can_direct_reclaim) {
		/*
		 * All existing users of the __GFP_NOFAIL are blockable, so warn
		 * of any new users that actually allow this type of allocation
		 * to fail.
		 */
		WARN_ON_ONCE(gfp_mask & __GFP_NOFAIL);
		goto nopage;
	}

	/* Avoid recursion of direct reclaim */
	if (current->flags & PF_MEMALLOC) {
		/*
		 * __GFP_NOFAIL request from this context is rather bizarre
		 * because we cannot reclaim anything and only can loop waiting
		 * for somebody to do a work for us.
		 */
		if (WARN_ON_ONCE(gfp_mask & __GFP_NOFAIL)) {
			cond_resched();
			goto retry;
		}
		goto nopage;
	}

	/* Avoid allocations with no watermarks from looping endlessly */
	if (test_thread_flag(TIF_MEMDIE) && !(gfp_mask & __GFP_NOFAIL))
		goto nopage;


	/* Try direct reclaim and then allocating */
	page = __alloc_pages_direct_reclaim(gfp_mask, order, alloc_flags, ac,
							&did_some_progress);
	if (page)
		goto got_pg;

	/* Try direct compaction and then allocating */
	page = __alloc_pages_direct_compact(gfp_mask, order, alloc_flags, ac,
					compact_priority, &compact_result);
	if (page)
		goto got_pg;

	/* Do not loop if specifically requested */
	if (gfp_mask & __GFP_NORETRY)
		goto nopage;

	/*
	 * Do not retry costly high order allocations unless they are
	 * __GFP_REPEAT
	 */
	if (order > PAGE_ALLOC_COSTLY_ORDER && !(gfp_mask & __GFP_REPEAT))
		goto nopage;

	/* Make sure we know about allocations which stall for too long */
	if (time_after(jiffies, alloc_start + stall_timeout)) {
		warn_alloc(gfp_mask,
<<<<<<< HEAD
			"page alloction stalls for %ums, order:%u\n",
=======
			"page allocation stalls for %ums, order:%u",
>>>>>>> d06e622d
			jiffies_to_msecs(jiffies-alloc_start), order);
		stall_timeout += 10 * HZ;
	}

	if (should_reclaim_retry(gfp_mask, order, ac, alloc_flags,
				 did_some_progress > 0, &no_progress_loops))
		goto retry;

	/*
	 * It doesn't make any sense to retry for the compaction if the order-0
	 * reclaim is not able to make any progress because the current
	 * implementation of the compaction depends on the sufficient amount
	 * of free memory (see __compaction_suitable)
	 */
	if (did_some_progress > 0 &&
			should_compact_retry(ac, order, alloc_flags,
				compact_result, &compact_priority,
				&compaction_retries))
		goto retry;

	/* Reclaim has failed us, start killing things */
	page = __alloc_pages_may_oom(gfp_mask, order, ac, &did_some_progress);
	if (page)
		goto got_pg;

	/* Retry as long as the OOM killer is making progress */
	if (did_some_progress) {
		no_progress_loops = 0;
		goto retry;
	}

nopage:
	warn_alloc(gfp_mask,
			"page allocation failure: order:%u", order);
got_pg:
	return page;
}

/*
 * This is the 'heart' of the zoned buddy allocator.
 */
struct page *
__alloc_pages_nodemask(gfp_t gfp_mask, unsigned int order,
			struct zonelist *zonelist, nodemask_t *nodemask)
{
	struct page *page;
	unsigned int cpuset_mems_cookie;
	unsigned int alloc_flags = ALLOC_WMARK_LOW;
	gfp_t alloc_mask = gfp_mask; /* The gfp_t that was actually used for allocation */
	struct alloc_context ac = {
		.high_zoneidx = gfp_zone(gfp_mask),
		.zonelist = zonelist,
		.nodemask = nodemask,
		.migratetype = gfpflags_to_migratetype(gfp_mask),
	};

	if (cpusets_enabled()) {
		alloc_mask |= __GFP_HARDWALL;
		alloc_flags |= ALLOC_CPUSET;
		if (!ac.nodemask)
			ac.nodemask = &cpuset_current_mems_allowed;
	}

	gfp_mask &= gfp_allowed_mask;

	lockdep_trace_alloc(gfp_mask);

	might_sleep_if(gfp_mask & __GFP_DIRECT_RECLAIM);

	if (should_fail_alloc_page(gfp_mask, order))
		return NULL;

	/*
	 * Check the zones suitable for the gfp_mask contain at least one
	 * valid zone. It's possible to have an empty zonelist as a result
	 * of __GFP_THISNODE and a memoryless node
	 */
	if (unlikely(!zonelist->_zonerefs->zone))
		return NULL;

	if (IS_ENABLED(CONFIG_CMA) && ac.migratetype == MIGRATE_MOVABLE)
		alloc_flags |= ALLOC_CMA;

retry_cpuset:
	cpuset_mems_cookie = read_mems_allowed_begin();

	/* Dirty zone balancing only done in the fast path */
	ac.spread_dirty_pages = (gfp_mask & __GFP_WRITE);

	/*
	 * The preferred zone is used for statistics but crucially it is
	 * also used as the starting point for the zonelist iterator. It
	 * may get reset for allocations that ignore memory policies.
	 */
	ac.preferred_zoneref = first_zones_zonelist(ac.zonelist,
					ac.high_zoneidx, ac.nodemask);
	if (!ac.preferred_zoneref) {
		page = NULL;
		goto no_zone;
	}

	/* First allocation attempt */
	page = get_page_from_freelist(alloc_mask, order, alloc_flags, &ac);
	if (likely(page))
		goto out;

	/*
	 * Runtime PM, block IO and its error handling path can deadlock
	 * because I/O on the device might not complete.
	 */
	alloc_mask = memalloc_noio_flags(gfp_mask);
	ac.spread_dirty_pages = false;

	/*
	 * Restore the original nodemask if it was potentially replaced with
	 * &cpuset_current_mems_allowed to optimize the fast-path attempt.
	 */
	if (cpusets_enabled())
		ac.nodemask = nodemask;
	page = __alloc_pages_slowpath(alloc_mask, order, &ac);

no_zone:
	/*
	 * When updating a task's mems_allowed, it is possible to race with
	 * parallel threads in such a way that an allocation can fail while
	 * the mask is being updated. If a page allocation is about to fail,
	 * check if the cpuset changed during allocation and if so, retry.
	 */
	if (unlikely(!page && read_mems_allowed_retry(cpuset_mems_cookie))) {
		alloc_mask = gfp_mask;
		goto retry_cpuset;
	}

out:
	if (memcg_kmem_enabled() && (gfp_mask & __GFP_ACCOUNT) && page &&
	    unlikely(memcg_kmem_charge(page, gfp_mask, order) != 0)) {
		__free_pages(page, order);
		page = NULL;
	}

	if (kmemcheck_enabled && page)
		kmemcheck_pagealloc_alloc(page, order, gfp_mask);

	trace_mm_page_alloc(page, order, alloc_mask, ac.migratetype);

	return page;
}
EXPORT_SYMBOL(__alloc_pages_nodemask);

/*
 * Common helper functions.
 */
unsigned long __get_free_pages(gfp_t gfp_mask, unsigned int order)
{
	struct page *page;

	/*
	 * __get_free_pages() returns a 32-bit address, which cannot represent
	 * a highmem page
	 */
	VM_BUG_ON((gfp_mask & __GFP_HIGHMEM) != 0);

	page = alloc_pages(gfp_mask, order);
	if (!page)
		return 0;
	return (unsigned long) page_address(page);
}
EXPORT_SYMBOL(__get_free_pages);

unsigned long get_zeroed_page(gfp_t gfp_mask)
{
	return __get_free_pages(gfp_mask | __GFP_ZERO, 0);
}
EXPORT_SYMBOL(get_zeroed_page);

void __free_pages(struct page *page, unsigned int order)
{
	if (put_page_testzero(page)) {
		if (order == 0)
			free_hot_cold_page(page, false);
		else
			__free_pages_ok(page, order);
	}
}

EXPORT_SYMBOL(__free_pages);

void free_pages(unsigned long addr, unsigned int order)
{
	if (addr != 0) {
		VM_BUG_ON(!virt_addr_valid((void *)addr));
		__free_pages(virt_to_page((void *)addr), order);
	}
}

EXPORT_SYMBOL(free_pages);

/*
 * Page Fragment:
 *  An arbitrary-length arbitrary-offset area of memory which resides
 *  within a 0 or higher order page.  Multiple fragments within that page
 *  are individually refcounted, in the page's reference counter.
 *
 * The page_frag functions below provide a simple allocation framework for
 * page fragments.  This is used by the network stack and network device
 * drivers to provide a backing region of memory for use as either an
 * sk_buff->head, or to be used in the "frags" portion of skb_shared_info.
 */
static struct page *__page_frag_refill(struct page_frag_cache *nc,
				       gfp_t gfp_mask)
{
	struct page *page = NULL;
	gfp_t gfp = gfp_mask;

#if (PAGE_SIZE < PAGE_FRAG_CACHE_MAX_SIZE)
	gfp_mask |= __GFP_COMP | __GFP_NOWARN | __GFP_NORETRY |
		    __GFP_NOMEMALLOC;
	page = alloc_pages_node(NUMA_NO_NODE, gfp_mask,
				PAGE_FRAG_CACHE_MAX_ORDER);
	nc->size = page ? PAGE_FRAG_CACHE_MAX_SIZE : PAGE_SIZE;
#endif
	if (unlikely(!page))
		page = alloc_pages_node(NUMA_NO_NODE, gfp, 0);

	nc->va = page ? page_address(page) : NULL;

	return page;
}

void *__alloc_page_frag(struct page_frag_cache *nc,
			unsigned int fragsz, gfp_t gfp_mask)
{
	unsigned int size = PAGE_SIZE;
	struct page *page;
	int offset;

	if (unlikely(!nc->va)) {
refill:
		page = __page_frag_refill(nc, gfp_mask);
		if (!page)
			return NULL;

#if (PAGE_SIZE < PAGE_FRAG_CACHE_MAX_SIZE)
		/* if size can vary use size else just use PAGE_SIZE */
		size = nc->size;
#endif
		/* Even if we own the page, we do not use atomic_set().
		 * This would break get_page_unless_zero() users.
		 */
		page_ref_add(page, size - 1);

		/* reset page count bias and offset to start of new frag */
		nc->pfmemalloc = page_is_pfmemalloc(page);
		nc->pagecnt_bias = size;
		nc->offset = size;
	}

	offset = nc->offset - fragsz;
	if (unlikely(offset < 0)) {
		page = virt_to_page(nc->va);

		if (!page_ref_sub_and_test(page, nc->pagecnt_bias))
			goto refill;

#if (PAGE_SIZE < PAGE_FRAG_CACHE_MAX_SIZE)
		/* if size can vary use size else just use PAGE_SIZE */
		size = nc->size;
#endif
		/* OK, page count is 0, we can safely set it */
		set_page_count(page, size);

		/* reset page count bias and offset to start of new frag */
		nc->pagecnt_bias = size;
		offset = size - fragsz;
	}

	nc->pagecnt_bias--;
	nc->offset = offset;

	return nc->va + offset;
}
EXPORT_SYMBOL(__alloc_page_frag);

/*
 * Frees a page fragment allocated out of either a compound or order 0 page.
 */
void __free_page_frag(void *addr)
{
	struct page *page = virt_to_head_page(addr);

	if (unlikely(put_page_testzero(page)))
		__free_pages_ok(page, compound_order(page));
}
EXPORT_SYMBOL(__free_page_frag);

static void *make_alloc_exact(unsigned long addr, unsigned int order,
		size_t size)
{
	if (addr) {
		unsigned long alloc_end = addr + (PAGE_SIZE << order);
		unsigned long used = addr + PAGE_ALIGN(size);

		split_page(virt_to_page((void *)addr), order);
		while (used < alloc_end) {
			free_page(used);
			used += PAGE_SIZE;
		}
	}
	return (void *)addr;
}

/**
 * alloc_pages_exact - allocate an exact number physically-contiguous pages.
 * @size: the number of bytes to allocate
 * @gfp_mask: GFP flags for the allocation
 *
 * This function is similar to alloc_pages(), except that it allocates the
 * minimum number of pages to satisfy the request.  alloc_pages() can only
 * allocate memory in power-of-two pages.
 *
 * This function is also limited by MAX_ORDER.
 *
 * Memory allocated by this function must be released by free_pages_exact().
 */
void *alloc_pages_exact(size_t size, gfp_t gfp_mask)
{
	unsigned int order = get_order(size);
	unsigned long addr;

	addr = __get_free_pages(gfp_mask, order);
	return make_alloc_exact(addr, order, size);
}
EXPORT_SYMBOL(alloc_pages_exact);

/**
 * alloc_pages_exact_nid - allocate an exact number of physically-contiguous
 *			   pages on a node.
 * @nid: the preferred node ID where memory should be allocated
 * @size: the number of bytes to allocate
 * @gfp_mask: GFP flags for the allocation
 *
 * Like alloc_pages_exact(), but try to allocate on node nid first before falling
 * back.
 */
void * __meminit alloc_pages_exact_nid(int nid, size_t size, gfp_t gfp_mask)
{
	unsigned int order = get_order(size);
	struct page *p = alloc_pages_node(nid, gfp_mask, order);
	if (!p)
		return NULL;
	return make_alloc_exact((unsigned long)page_address(p), order, size);
}

/**
 * free_pages_exact - release memory allocated via alloc_pages_exact()
 * @virt: the value returned by alloc_pages_exact.
 * @size: size of allocation, same value as passed to alloc_pages_exact().
 *
 * Release the memory allocated by a previous call to alloc_pages_exact.
 */
void free_pages_exact(void *virt, size_t size)
{
	unsigned long addr = (unsigned long)virt;
	unsigned long end = addr + PAGE_ALIGN(size);

	while (addr < end) {
		free_page(addr);
		addr += PAGE_SIZE;
	}
}
EXPORT_SYMBOL(free_pages_exact);

/**
 * nr_free_zone_pages - count number of pages beyond high watermark
 * @offset: The zone index of the highest zone
 *
 * nr_free_zone_pages() counts the number of counts pages which are beyond the
 * high watermark within all zones at or below a given zone index.  For each
 * zone, the number of pages is calculated as:
 *     managed_pages - high_pages
 */
static unsigned long nr_free_zone_pages(int offset)
{
	struct zoneref *z;
	struct zone *zone;

	/* Just pick one node, since fallback list is circular */
	unsigned long sum = 0;

	struct zonelist *zonelist = node_zonelist(numa_node_id(), GFP_KERNEL);

	for_each_zone_zonelist(zone, z, zonelist, offset) {
		unsigned long size = zone->managed_pages;
		unsigned long high = high_wmark_pages(zone);
		if (size > high)
			sum += size - high;
	}

	return sum;
}

/**
 * nr_free_buffer_pages - count number of pages beyond high watermark
 *
 * nr_free_buffer_pages() counts the number of pages which are beyond the high
 * watermark within ZONE_DMA and ZONE_NORMAL.
 */
unsigned long nr_free_buffer_pages(void)
{
	return nr_free_zone_pages(gfp_zone(GFP_USER));
}
EXPORT_SYMBOL_GPL(nr_free_buffer_pages);

/**
 * nr_free_pagecache_pages - count number of pages beyond high watermark
 *
 * nr_free_pagecache_pages() counts the number of pages which are beyond the
 * high watermark within all zones.
 */
unsigned long nr_free_pagecache_pages(void)
{
	return nr_free_zone_pages(gfp_zone(GFP_HIGHUSER_MOVABLE));
}

static inline void show_node(struct zone *zone)
{
	if (IS_ENABLED(CONFIG_NUMA))
		printk("Node %d ", zone_to_nid(zone));
}

long si_mem_available(void)
{
	long available;
	unsigned long pagecache;
	unsigned long wmark_low = 0;
	unsigned long pages[NR_LRU_LISTS];
	struct zone *zone;
	int lru;

	for (lru = LRU_BASE; lru < NR_LRU_LISTS; lru++)
		pages[lru] = global_node_page_state(NR_LRU_BASE + lru);

	for_each_zone(zone)
		wmark_low += zone->watermark[WMARK_LOW];

	/*
	 * Estimate the amount of memory available for userspace allocations,
	 * without causing swapping.
	 */
	available = global_page_state(NR_FREE_PAGES) - totalreserve_pages;

	/*
	 * Not all the page cache can be freed, otherwise the system will
	 * start swapping. Assume at least half of the page cache, or the
	 * low watermark worth of cache, needs to stay.
	 */
	pagecache = pages[LRU_ACTIVE_FILE] + pages[LRU_INACTIVE_FILE];
	pagecache -= min(pagecache / 2, wmark_low);
	available += pagecache;

	/*
	 * Part of the reclaimable slab consists of items that are in use,
	 * and cannot be freed. Cap this estimate at the low watermark.
	 */
	available += global_page_state(NR_SLAB_RECLAIMABLE) -
		     min(global_page_state(NR_SLAB_RECLAIMABLE) / 2, wmark_low);

	if (available < 0)
		available = 0;
	return available;
}
EXPORT_SYMBOL_GPL(si_mem_available);

void si_meminfo(struct sysinfo *val)
{
	val->totalram = totalram_pages;
	val->sharedram = global_node_page_state(NR_SHMEM);
	val->freeram = global_page_state(NR_FREE_PAGES);
	val->bufferram = nr_blockdev_pages();
	val->totalhigh = totalhigh_pages;
	val->freehigh = nr_free_highpages();
	val->mem_unit = PAGE_SIZE;
}

EXPORT_SYMBOL(si_meminfo);

#ifdef CONFIG_NUMA
void si_meminfo_node(struct sysinfo *val, int nid)
{
	int zone_type;		/* needs to be signed */
	unsigned long managed_pages = 0;
	unsigned long managed_highpages = 0;
	unsigned long free_highpages = 0;
	pg_data_t *pgdat = NODE_DATA(nid);

	for (zone_type = 0; zone_type < MAX_NR_ZONES; zone_type++)
		managed_pages += pgdat->node_zones[zone_type].managed_pages;
	val->totalram = managed_pages;
	val->sharedram = node_page_state(pgdat, NR_SHMEM);
	val->freeram = sum_zone_node_page_state(nid, NR_FREE_PAGES);
#ifdef CONFIG_HIGHMEM
	for (zone_type = 0; zone_type < MAX_NR_ZONES; zone_type++) {
		struct zone *zone = &pgdat->node_zones[zone_type];

		if (is_highmem(zone)) {
			managed_highpages += zone->managed_pages;
			free_highpages += zone_page_state(zone, NR_FREE_PAGES);
		}
	}
	val->totalhigh = managed_highpages;
	val->freehigh = free_highpages;
#else
	val->totalhigh = managed_highpages;
	val->freehigh = free_highpages;
#endif
	val->mem_unit = PAGE_SIZE;
}
#endif

/*
 * Determine whether the node should be displayed or not, depending on whether
 * SHOW_MEM_FILTER_NODES was passed to show_free_areas().
 */
bool skip_free_areas_node(unsigned int flags, int nid)
{
	bool ret = false;
	unsigned int cpuset_mems_cookie;

	if (!(flags & SHOW_MEM_FILTER_NODES))
		goto out;

	do {
		cpuset_mems_cookie = read_mems_allowed_begin();
		ret = !node_isset(nid, cpuset_current_mems_allowed);
	} while (read_mems_allowed_retry(cpuset_mems_cookie));
out:
	return ret;
}

#define K(x) ((x) << (PAGE_SHIFT-10))

static void show_migration_types(unsigned char type)
{
	static const char types[MIGRATE_TYPES] = {
		[MIGRATE_UNMOVABLE]	= 'U',
		[MIGRATE_MOVABLE]	= 'M',
		[MIGRATE_RECLAIMABLE]	= 'E',
		[MIGRATE_HIGHATOMIC]	= 'H',
#ifdef CONFIG_CMA
		[MIGRATE_CMA]		= 'C',
#endif
#ifdef CONFIG_MEMORY_ISOLATION
		[MIGRATE_ISOLATE]	= 'I',
#endif
	};
	char tmp[MIGRATE_TYPES + 1];
	char *p = tmp;
	int i;

	for (i = 0; i < MIGRATE_TYPES; i++) {
		if (type & (1 << i))
			*p++ = types[i];
	}

	*p = '\0';
	printk(KERN_CONT "(%s) ", tmp);
}

/*
 * Show free area list (used inside shift_scroll-lock stuff)
 * We also calculate the percentage fragmentation. We do this by counting the
 * memory on each free list with the exception of the first item on the list.
 *
 * Bits in @filter:
 * SHOW_MEM_FILTER_NODES: suppress nodes that are not allowed by current's
 *   cpuset.
 */
void show_free_areas(unsigned int filter)
{
	unsigned long free_pcp = 0;
	int cpu;
	struct zone *zone;
	pg_data_t *pgdat;

	for_each_populated_zone(zone) {
		if (skip_free_areas_node(filter, zone_to_nid(zone)))
			continue;

		for_each_online_cpu(cpu)
			free_pcp += per_cpu_ptr(zone->pageset, cpu)->pcp.count;
	}

	printk("active_anon:%lu inactive_anon:%lu isolated_anon:%lu\n"
		" active_file:%lu inactive_file:%lu isolated_file:%lu\n"
		" unevictable:%lu dirty:%lu writeback:%lu unstable:%lu\n"
		" slab_reclaimable:%lu slab_unreclaimable:%lu\n"
		" mapped:%lu shmem:%lu pagetables:%lu bounce:%lu\n"
		" free:%lu free_pcp:%lu free_cma:%lu\n",
		global_node_page_state(NR_ACTIVE_ANON),
		global_node_page_state(NR_INACTIVE_ANON),
		global_node_page_state(NR_ISOLATED_ANON),
		global_node_page_state(NR_ACTIVE_FILE),
		global_node_page_state(NR_INACTIVE_FILE),
		global_node_page_state(NR_ISOLATED_FILE),
		global_node_page_state(NR_UNEVICTABLE),
		global_node_page_state(NR_FILE_DIRTY),
		global_node_page_state(NR_WRITEBACK),
		global_node_page_state(NR_UNSTABLE_NFS),
		global_page_state(NR_SLAB_RECLAIMABLE),
		global_page_state(NR_SLAB_UNRECLAIMABLE),
		global_node_page_state(NR_FILE_MAPPED),
		global_node_page_state(NR_SHMEM),
		global_page_state(NR_PAGETABLE),
		global_page_state(NR_BOUNCE),
		global_page_state(NR_FREE_PAGES),
		free_pcp,
		global_page_state(NR_FREE_CMA_PAGES));

	for_each_online_pgdat(pgdat) {
		printk("Node %d"
			" active_anon:%lukB"
			" inactive_anon:%lukB"
			" active_file:%lukB"
			" inactive_file:%lukB"
			" unevictable:%lukB"
			" isolated(anon):%lukB"
			" isolated(file):%lukB"
			" mapped:%lukB"
			" dirty:%lukB"
			" writeback:%lukB"
			" shmem:%lukB"
#ifdef CONFIG_TRANSPARENT_HUGEPAGE
			" shmem_thp: %lukB"
			" shmem_pmdmapped: %lukB"
			" anon_thp: %lukB"
#endif
			" writeback_tmp:%lukB"
			" unstable:%lukB"
			" pages_scanned:%lu"
			" all_unreclaimable? %s"
			"\n",
			pgdat->node_id,
			K(node_page_state(pgdat, NR_ACTIVE_ANON)),
			K(node_page_state(pgdat, NR_INACTIVE_ANON)),
			K(node_page_state(pgdat, NR_ACTIVE_FILE)),
			K(node_page_state(pgdat, NR_INACTIVE_FILE)),
			K(node_page_state(pgdat, NR_UNEVICTABLE)),
			K(node_page_state(pgdat, NR_ISOLATED_ANON)),
			K(node_page_state(pgdat, NR_ISOLATED_FILE)),
			K(node_page_state(pgdat, NR_FILE_MAPPED)),
			K(node_page_state(pgdat, NR_FILE_DIRTY)),
			K(node_page_state(pgdat, NR_WRITEBACK)),
#ifdef CONFIG_TRANSPARENT_HUGEPAGE
			K(node_page_state(pgdat, NR_SHMEM_THPS) * HPAGE_PMD_NR),
			K(node_page_state(pgdat, NR_SHMEM_PMDMAPPED)
					* HPAGE_PMD_NR),
			K(node_page_state(pgdat, NR_ANON_THPS) * HPAGE_PMD_NR),
#endif
			K(node_page_state(pgdat, NR_SHMEM)),
			K(node_page_state(pgdat, NR_WRITEBACK_TEMP)),
			K(node_page_state(pgdat, NR_UNSTABLE_NFS)),
			node_page_state(pgdat, NR_PAGES_SCANNED),
			!pgdat_reclaimable(pgdat) ? "yes" : "no");
	}

	for_each_populated_zone(zone) {
		int i;

		if (skip_free_areas_node(filter, zone_to_nid(zone)))
			continue;

		free_pcp = 0;
		for_each_online_cpu(cpu)
			free_pcp += per_cpu_ptr(zone->pageset, cpu)->pcp.count;

		show_node(zone);
		printk(KERN_CONT
			"%s"
			" free:%lukB"
			" min:%lukB"
			" low:%lukB"
			" high:%lukB"
			" active_anon:%lukB"
			" inactive_anon:%lukB"
			" active_file:%lukB"
			" inactive_file:%lukB"
			" unevictable:%lukB"
			" writepending:%lukB"
			" present:%lukB"
			" managed:%lukB"
			" mlocked:%lukB"
			" slab_reclaimable:%lukB"
			" slab_unreclaimable:%lukB"
			" kernel_stack:%lukB"
			" pagetables:%lukB"
			" bounce:%lukB"
			" free_pcp:%lukB"
			" local_pcp:%ukB"
			" free_cma:%lukB"
			"\n",
			zone->name,
			K(zone_page_state(zone, NR_FREE_PAGES)),
			K(min_wmark_pages(zone)),
			K(low_wmark_pages(zone)),
			K(high_wmark_pages(zone)),
			K(zone_page_state(zone, NR_ZONE_ACTIVE_ANON)),
			K(zone_page_state(zone, NR_ZONE_INACTIVE_ANON)),
			K(zone_page_state(zone, NR_ZONE_ACTIVE_FILE)),
			K(zone_page_state(zone, NR_ZONE_INACTIVE_FILE)),
			K(zone_page_state(zone, NR_ZONE_UNEVICTABLE)),
			K(zone_page_state(zone, NR_ZONE_WRITE_PENDING)),
			K(zone->present_pages),
			K(zone->managed_pages),
			K(zone_page_state(zone, NR_MLOCK)),
			K(zone_page_state(zone, NR_SLAB_RECLAIMABLE)),
			K(zone_page_state(zone, NR_SLAB_UNRECLAIMABLE)),
			zone_page_state(zone, NR_KERNEL_STACK_KB),
			K(zone_page_state(zone, NR_PAGETABLE)),
			K(zone_page_state(zone, NR_BOUNCE)),
			K(free_pcp),
			K(this_cpu_read(zone->pageset->pcp.count)),
			K(zone_page_state(zone, NR_FREE_CMA_PAGES)));
		printk("lowmem_reserve[]:");
		for (i = 0; i < MAX_NR_ZONES; i++)
			printk(KERN_CONT " %ld", zone->lowmem_reserve[i]);
		printk(KERN_CONT "\n");
	}

	for_each_populated_zone(zone) {
		unsigned int order;
		unsigned long nr[MAX_ORDER], flags, total = 0;
		unsigned char types[MAX_ORDER];

		if (skip_free_areas_node(filter, zone_to_nid(zone)))
			continue;
		show_node(zone);
		printk(KERN_CONT "%s: ", zone->name);

		spin_lock_irqsave(&zone->lock, flags);
		for (order = 0; order < MAX_ORDER; order++) {
			struct free_area *area = &zone->free_area[order];
			int type;

			nr[order] = area->nr_free;
			total += nr[order] << order;

			types[order] = 0;
			for (type = 0; type < MIGRATE_TYPES; type++) {
				if (!list_empty(&area->free_list[type]))
					types[order] |= 1 << type;
			}
		}
		spin_unlock_irqrestore(&zone->lock, flags);
		for (order = 0; order < MAX_ORDER; order++) {
			printk(KERN_CONT "%lu*%lukB ",
			       nr[order], K(1UL) << order);
			if (nr[order])
				show_migration_types(types[order]);
		}
		printk(KERN_CONT "= %lukB\n", K(total));
	}

	hugetlb_show_meminfo();

	printk("%ld total pagecache pages\n", global_node_page_state(NR_FILE_PAGES));

	show_swap_cache_info();
}

static void zoneref_set_zone(struct zone *zone, struct zoneref *zoneref)
{
	zoneref->zone = zone;
	zoneref->zone_idx = zone_idx(zone);
}

/*
 * Builds allocation fallback zone lists.
 *
 * Add all populated zones of a node to the zonelist.
 */
static int build_zonelists_node(pg_data_t *pgdat, struct zonelist *zonelist,
				int nr_zones)
{
	struct zone *zone;
	enum zone_type zone_type = MAX_NR_ZONES;

	do {
		zone_type--;
		zone = pgdat->node_zones + zone_type;
		if (managed_zone(zone)) {
			zoneref_set_zone(zone,
				&zonelist->_zonerefs[nr_zones++]);
			check_highest_zone(zone_type);
		}
	} while (zone_type);

	return nr_zones;
}


/*
 *  zonelist_order:
 *  0 = automatic detection of better ordering.
 *  1 = order by ([node] distance, -zonetype)
 *  2 = order by (-zonetype, [node] distance)
 *
 *  If not NUMA, ZONELIST_ORDER_ZONE and ZONELIST_ORDER_NODE will create
 *  the same zonelist. So only NUMA can configure this param.
 */
#define ZONELIST_ORDER_DEFAULT  0
#define ZONELIST_ORDER_NODE     1
#define ZONELIST_ORDER_ZONE     2

/* zonelist order in the kernel.
 * set_zonelist_order() will set this to NODE or ZONE.
 */
static int current_zonelist_order = ZONELIST_ORDER_DEFAULT;
static char zonelist_order_name[3][8] = {"Default", "Node", "Zone"};


#ifdef CONFIG_NUMA
/* The value user specified ....changed by config */
static int user_zonelist_order = ZONELIST_ORDER_DEFAULT;
/* string for sysctl */
#define NUMA_ZONELIST_ORDER_LEN	16
char numa_zonelist_order[16] = "default";

/*
 * interface for configure zonelist ordering.
 * command line option "numa_zonelist_order"
 *	= "[dD]efault	- default, automatic configuration.
 *	= "[nN]ode 	- order by node locality, then by zone within node
 *	= "[zZ]one      - order by zone, then by locality within zone
 */

static int __parse_numa_zonelist_order(char *s)
{
	if (*s == 'd' || *s == 'D') {
		user_zonelist_order = ZONELIST_ORDER_DEFAULT;
	} else if (*s == 'n' || *s == 'N') {
		user_zonelist_order = ZONELIST_ORDER_NODE;
	} else if (*s == 'z' || *s == 'Z') {
		user_zonelist_order = ZONELIST_ORDER_ZONE;
	} else {
		pr_warn("Ignoring invalid numa_zonelist_order value:  %s\n", s);
		return -EINVAL;
	}
	return 0;
}

static __init int setup_numa_zonelist_order(char *s)
{
	int ret;

	if (!s)
		return 0;

	ret = __parse_numa_zonelist_order(s);
	if (ret == 0)
		strlcpy(numa_zonelist_order, s, NUMA_ZONELIST_ORDER_LEN);

	return ret;
}
early_param("numa_zonelist_order", setup_numa_zonelist_order);

/*
 * sysctl handler for numa_zonelist_order
 */
int numa_zonelist_order_handler(struct ctl_table *table, int write,
		void __user *buffer, size_t *length,
		loff_t *ppos)
{
	char saved_string[NUMA_ZONELIST_ORDER_LEN];
	int ret;
	static DEFINE_MUTEX(zl_order_mutex);

	mutex_lock(&zl_order_mutex);
	if (write) {
		if (strlen((char *)table->data) >= NUMA_ZONELIST_ORDER_LEN) {
			ret = -EINVAL;
			goto out;
		}
		strcpy(saved_string, (char *)table->data);
	}
	ret = proc_dostring(table, write, buffer, length, ppos);
	if (ret)
		goto out;
	if (write) {
		int oldval = user_zonelist_order;

		ret = __parse_numa_zonelist_order((char *)table->data);
		if (ret) {
			/*
			 * bogus value.  restore saved string
			 */
			strncpy((char *)table->data, saved_string,
				NUMA_ZONELIST_ORDER_LEN);
			user_zonelist_order = oldval;
		} else if (oldval != user_zonelist_order) {
			mutex_lock(&zonelists_mutex);
			build_all_zonelists(NULL, NULL);
			mutex_unlock(&zonelists_mutex);
		}
	}
out:
	mutex_unlock(&zl_order_mutex);
	return ret;
}


#define MAX_NODE_LOAD (nr_online_nodes)
static int node_load[MAX_NUMNODES];

/**
 * find_next_best_node - find the next node that should appear in a given node's fallback list
 * @node: node whose fallback list we're appending
 * @used_node_mask: nodemask_t of already used nodes
 *
 * We use a number of factors to determine which is the next node that should
 * appear on a given node's fallback list.  The node should not have appeared
 * already in @node's fallback list, and it should be the next closest node
 * according to the distance array (which contains arbitrary distance values
 * from each node to each node in the system), and should also prefer nodes
 * with no CPUs, since presumably they'll have very little allocation pressure
 * on them otherwise.
 * It returns -1 if no node is found.
 */
static int find_next_best_node(int node, nodemask_t *used_node_mask)
{
	int n, val;
	int min_val = INT_MAX;
	int best_node = NUMA_NO_NODE;
	const struct cpumask *tmp = cpumask_of_node(0);

	/* Use the local node if we haven't already */
	if (!node_isset(node, *used_node_mask)) {
		node_set(node, *used_node_mask);
		return node;
	}

	for_each_node_state(n, N_MEMORY) {

		/* Don't want a node to appear more than once */
		if (node_isset(n, *used_node_mask))
			continue;

		/* Use the distance array to find the distance */
		val = node_distance(node, n);

		/* Penalize nodes under us ("prefer the next node") */
		val += (n < node);

		/* Give preference to headless and unused nodes */
		tmp = cpumask_of_node(n);
		if (!cpumask_empty(tmp))
			val += PENALTY_FOR_NODE_WITH_CPUS;

		/* Slight preference for less loaded node */
		val *= (MAX_NODE_LOAD*MAX_NUMNODES);
		val += node_load[n];

		if (val < min_val) {
			min_val = val;
			best_node = n;
		}
	}

	if (best_node >= 0)
		node_set(best_node, *used_node_mask);

	return best_node;
}


/*
 * Build zonelists ordered by node and zones within node.
 * This results in maximum locality--normal zone overflows into local
 * DMA zone, if any--but risks exhausting DMA zone.
 */
static void build_zonelists_in_node_order(pg_data_t *pgdat, int node)
{
	int j;
	struct zonelist *zonelist;

	zonelist = &pgdat->node_zonelists[ZONELIST_FALLBACK];
	for (j = 0; zonelist->_zonerefs[j].zone != NULL; j++)
		;
	j = build_zonelists_node(NODE_DATA(node), zonelist, j);
	zonelist->_zonerefs[j].zone = NULL;
	zonelist->_zonerefs[j].zone_idx = 0;
}

/*
 * Build gfp_thisnode zonelists
 */
static void build_thisnode_zonelists(pg_data_t *pgdat)
{
	int j;
	struct zonelist *zonelist;

	zonelist = &pgdat->node_zonelists[ZONELIST_NOFALLBACK];
	j = build_zonelists_node(pgdat, zonelist, 0);
	zonelist->_zonerefs[j].zone = NULL;
	zonelist->_zonerefs[j].zone_idx = 0;
}

/*
 * Build zonelists ordered by zone and nodes within zones.
 * This results in conserving DMA zone[s] until all Normal memory is
 * exhausted, but results in overflowing to remote node while memory
 * may still exist in local DMA zone.
 */
static int node_order[MAX_NUMNODES];

static void build_zonelists_in_zone_order(pg_data_t *pgdat, int nr_nodes)
{
	int pos, j, node;
	int zone_type;		/* needs to be signed */
	struct zone *z;
	struct zonelist *zonelist;

	zonelist = &pgdat->node_zonelists[ZONELIST_FALLBACK];
	pos = 0;
	for (zone_type = MAX_NR_ZONES - 1; zone_type >= 0; zone_type--) {
		for (j = 0; j < nr_nodes; j++) {
			node = node_order[j];
			z = &NODE_DATA(node)->node_zones[zone_type];
			if (managed_zone(z)) {
				zoneref_set_zone(z,
					&zonelist->_zonerefs[pos++]);
				check_highest_zone(zone_type);
			}
		}
	}
	zonelist->_zonerefs[pos].zone = NULL;
	zonelist->_zonerefs[pos].zone_idx = 0;
}

#if defined(CONFIG_64BIT)
/*
 * Devices that require DMA32/DMA are relatively rare and do not justify a
 * penalty to every machine in case the specialised case applies. Default
 * to Node-ordering on 64-bit NUMA machines
 */
static int default_zonelist_order(void)
{
	return ZONELIST_ORDER_NODE;
}
#else
/*
 * On 32-bit, the Normal zone needs to be preserved for allocations accessible
 * by the kernel. If processes running on node 0 deplete the low memory zone
 * then reclaim will occur more frequency increasing stalls and potentially
 * be easier to OOM if a large percentage of the zone is under writeback or
 * dirty. The problem is significantly worse if CONFIG_HIGHPTE is not set.
 * Hence, default to zone ordering on 32-bit.
 */
static int default_zonelist_order(void)
{
	return ZONELIST_ORDER_ZONE;
}
#endif /* CONFIG_64BIT */

static void set_zonelist_order(void)
{
	if (user_zonelist_order == ZONELIST_ORDER_DEFAULT)
		current_zonelist_order = default_zonelist_order();
	else
		current_zonelist_order = user_zonelist_order;
}

static void build_zonelists(pg_data_t *pgdat)
{
	int i, node, load;
	nodemask_t used_mask;
	int local_node, prev_node;
	struct zonelist *zonelist;
	unsigned int order = current_zonelist_order;

	/* initialize zonelists */
	for (i = 0; i < MAX_ZONELISTS; i++) {
		zonelist = pgdat->node_zonelists + i;
		zonelist->_zonerefs[0].zone = NULL;
		zonelist->_zonerefs[0].zone_idx = 0;
	}

	/* NUMA-aware ordering of nodes */
	local_node = pgdat->node_id;
	load = nr_online_nodes;
	prev_node = local_node;
	nodes_clear(used_mask);

	memset(node_order, 0, sizeof(node_order));
	i = 0;

	while ((node = find_next_best_node(local_node, &used_mask)) >= 0) {
		/*
		 * We don't want to pressure a particular node.
		 * So adding penalty to the first node in same
		 * distance group to make it round-robin.
		 */
		if (node_distance(local_node, node) !=
		    node_distance(local_node, prev_node))
			node_load[node] = load;

		prev_node = node;
		load--;
		if (order == ZONELIST_ORDER_NODE)
			build_zonelists_in_node_order(pgdat, node);
		else
			node_order[i++] = node;	/* remember order */
	}

	if (order == ZONELIST_ORDER_ZONE) {
		/* calculate node order -- i.e., DMA last! */
		build_zonelists_in_zone_order(pgdat, i);
	}

	build_thisnode_zonelists(pgdat);
}

#ifdef CONFIG_HAVE_MEMORYLESS_NODES
/*
 * Return node id of node used for "local" allocations.
 * I.e., first node id of first zone in arg node's generic zonelist.
 * Used for initializing percpu 'numa_mem', which is used primarily
 * for kernel allocations, so use GFP_KERNEL flags to locate zonelist.
 */
int local_memory_node(int node)
{
	struct zoneref *z;

	z = first_zones_zonelist(node_zonelist(node, GFP_KERNEL),
				   gfp_zone(GFP_KERNEL),
				   NULL);
	return z->zone->node;
}
#endif

static void setup_min_unmapped_ratio(void);
static void setup_min_slab_ratio(void);
#else	/* CONFIG_NUMA */

static void set_zonelist_order(void)
{
	current_zonelist_order = ZONELIST_ORDER_ZONE;
}

static void build_zonelists(pg_data_t *pgdat)
{
	int node, local_node;
	enum zone_type j;
	struct zonelist *zonelist;

	local_node = pgdat->node_id;

	zonelist = &pgdat->node_zonelists[ZONELIST_FALLBACK];
	j = build_zonelists_node(pgdat, zonelist, 0);

	/*
	 * Now we build the zonelist so that it contains the zones
	 * of all the other nodes.
	 * We don't want to pressure a particular node, so when
	 * building the zones for node N, we make sure that the
	 * zones coming right after the local ones are those from
	 * node N+1 (modulo N)
	 */
	for (node = local_node + 1; node < MAX_NUMNODES; node++) {
		if (!node_online(node))
			continue;
		j = build_zonelists_node(NODE_DATA(node), zonelist, j);
	}
	for (node = 0; node < local_node; node++) {
		if (!node_online(node))
			continue;
		j = build_zonelists_node(NODE_DATA(node), zonelist, j);
	}

	zonelist->_zonerefs[j].zone = NULL;
	zonelist->_zonerefs[j].zone_idx = 0;
}

#endif	/* CONFIG_NUMA */

/*
 * Boot pageset table. One per cpu which is going to be used for all
 * zones and all nodes. The parameters will be set in such a way
 * that an item put on a list will immediately be handed over to
 * the buddy list. This is safe since pageset manipulation is done
 * with interrupts disabled.
 *
 * The boot_pagesets must be kept even after bootup is complete for
 * unused processors and/or zones. They do play a role for bootstrapping
 * hotplugged processors.
 *
 * zoneinfo_show() and maybe other functions do
 * not check if the processor is online before following the pageset pointer.
 * Other parts of the kernel may not check if the zone is available.
 */
static void setup_pageset(struct per_cpu_pageset *p, unsigned long batch);
static DEFINE_PER_CPU(struct per_cpu_pageset, boot_pageset);
static void setup_zone_pageset(struct zone *zone);

/*
 * Global mutex to protect against size modification of zonelists
 * as well as to serialize pageset setup for the new populated zone.
 */
DEFINE_MUTEX(zonelists_mutex);

/* return values int ....just for stop_machine() */
static int __build_all_zonelists(void *data)
{
	int nid;
	int cpu;
	pg_data_t *self = data;

#ifdef CONFIG_NUMA
	memset(node_load, 0, sizeof(node_load));
#endif

	if (self && !node_online(self->node_id)) {
		build_zonelists(self);
	}

	for_each_online_node(nid) {
		pg_data_t *pgdat = NODE_DATA(nid);

		build_zonelists(pgdat);
	}

	/*
	 * Initialize the boot_pagesets that are going to be used
	 * for bootstrapping processors. The real pagesets for
	 * each zone will be allocated later when the per cpu
	 * allocator is available.
	 *
	 * boot_pagesets are used also for bootstrapping offline
	 * cpus if the system is already booted because the pagesets
	 * are needed to initialize allocators on a specific cpu too.
	 * F.e. the percpu allocator needs the page allocator which
	 * needs the percpu allocator in order to allocate its pagesets
	 * (a chicken-egg dilemma).
	 */
	for_each_possible_cpu(cpu) {
		setup_pageset(&per_cpu(boot_pageset, cpu), 0);

#ifdef CONFIG_HAVE_MEMORYLESS_NODES
		/*
		 * We now know the "local memory node" for each node--
		 * i.e., the node of the first zone in the generic zonelist.
		 * Set up numa_mem percpu variable for on-line cpus.  During
		 * boot, only the boot cpu should be on-line;  we'll init the
		 * secondary cpus' numa_mem as they come on-line.  During
		 * node/memory hotplug, we'll fixup all on-line cpus.
		 */
		if (cpu_online(cpu))
			set_cpu_numa_mem(cpu, local_memory_node(cpu_to_node(cpu)));
#endif
	}

	return 0;
}

static noinline void __init
build_all_zonelists_init(void)
{
	__build_all_zonelists(NULL);
	mminit_verify_zonelist();
	cpuset_init_current_mems_allowed();
}

/*
 * Called with zonelists_mutex held always
 * unless system_state == SYSTEM_BOOTING.
 *
 * __ref due to (1) call of __meminit annotated setup_zone_pageset
 * [we're only called with non-NULL zone through __meminit paths] and
 * (2) call of __init annotated helper build_all_zonelists_init
 * [protected by SYSTEM_BOOTING].
 */
void __ref build_all_zonelists(pg_data_t *pgdat, struct zone *zone)
{
	set_zonelist_order();

	if (system_state == SYSTEM_BOOTING) {
		build_all_zonelists_init();
	} else {
#ifdef CONFIG_MEMORY_HOTPLUG
		if (zone)
			setup_zone_pageset(zone);
#endif
		/* we have to stop all cpus to guarantee there is no user
		   of zonelist */
		stop_machine(__build_all_zonelists, pgdat, NULL);
		/* cpuset refresh routine should be here */
	}
	vm_total_pages = nr_free_pagecache_pages();
	/*
	 * Disable grouping by mobility if the number of pages in the
	 * system is too low to allow the mechanism to work. It would be
	 * more accurate, but expensive to check per-zone. This check is
	 * made on memory-hotadd so a system can start with mobility
	 * disabled and enable it later
	 */
	if (vm_total_pages < (pageblock_nr_pages * MIGRATE_TYPES))
		page_group_by_mobility_disabled = 1;
	else
		page_group_by_mobility_disabled = 0;

	pr_info("Built %i zonelists in %s order, mobility grouping %s.  Total pages: %ld\n",
		nr_online_nodes,
		zonelist_order_name[current_zonelist_order],
		page_group_by_mobility_disabled ? "off" : "on",
		vm_total_pages);
#ifdef CONFIG_NUMA
	pr_info("Policy zone: %s\n", zone_names[policy_zone]);
#endif
}

/*
 * Initially all pages are reserved - free ones are freed
 * up by free_all_bootmem() once the early boot process is
 * done. Non-atomic initialization, single-pass.
 */
void __meminit memmap_init_zone(unsigned long size, int nid, unsigned long zone,
		unsigned long start_pfn, enum memmap_context context)
{
	struct vmem_altmap *altmap = to_vmem_altmap(__pfn_to_phys(start_pfn));
	unsigned long end_pfn = start_pfn + size;
	pg_data_t *pgdat = NODE_DATA(nid);
	unsigned long pfn;
	unsigned long nr_initialised = 0;
#ifdef CONFIG_HAVE_MEMBLOCK_NODE_MAP
	struct memblock_region *r = NULL, *tmp;
#endif

	if (highest_memmap_pfn < end_pfn - 1)
		highest_memmap_pfn = end_pfn - 1;

	/*
	 * Honor reservation requested by the driver for this ZONE_DEVICE
	 * memory
	 */
	if (altmap && start_pfn == altmap->base_pfn)
		start_pfn += altmap->reserve;

	for (pfn = start_pfn; pfn < end_pfn; pfn++) {
		/*
		 * There can be holes in boot-time mem_map[]s handed to this
		 * function.  They do not exist on hotplugged memory.
		 */
		if (context != MEMMAP_EARLY)
			goto not_early;

		if (!early_pfn_valid(pfn))
			continue;
		if (!early_pfn_in_nid(pfn, nid))
			continue;
		if (!update_defer_init(pgdat, pfn, end_pfn, &nr_initialised))
			break;

#ifdef CONFIG_HAVE_MEMBLOCK_NODE_MAP
		/*
		 * Check given memblock attribute by firmware which can affect
		 * kernel memory layout.  If zone==ZONE_MOVABLE but memory is
		 * mirrored, it's an overlapped memmap init. skip it.
		 */
		if (mirrored_kernelcore && zone == ZONE_MOVABLE) {
			if (!r || pfn >= memblock_region_memory_end_pfn(r)) {
				for_each_memblock(memory, tmp)
					if (pfn < memblock_region_memory_end_pfn(tmp))
						break;
				r = tmp;
			}
			if (pfn >= memblock_region_memory_base_pfn(r) &&
			    memblock_is_mirror(r)) {
				/* already initialized as NORMAL */
				pfn = memblock_region_memory_end_pfn(r);
				continue;
			}
		}
#endif

not_early:
		/*
		 * Mark the block movable so that blocks are reserved for
		 * movable at startup. This will force kernel allocations
		 * to reserve their blocks rather than leaking throughout
		 * the address space during boot when many long-lived
		 * kernel allocations are made.
		 *
		 * bitmap is created for zone's valid pfn range. but memmap
		 * can be created for invalid pages (for alignment)
		 * check here not to call set_pageblock_migratetype() against
		 * pfn out of zone.
		 */
		if (!(pfn & (pageblock_nr_pages - 1))) {
			struct page *page = pfn_to_page(pfn);

			__init_single_page(page, pfn, zone, nid);
			set_pageblock_migratetype(page, MIGRATE_MOVABLE);
		} else {
			__init_single_pfn(pfn, zone, nid);
		}
	}
}

static void __meminit zone_init_free_lists(struct zone *zone)
{
	unsigned int order, t;
	for_each_migratetype_order(order, t) {
		INIT_LIST_HEAD(&zone->free_area[order].free_list[t]);
		zone->free_area[order].nr_free = 0;
	}
}

#ifndef __HAVE_ARCH_MEMMAP_INIT
#define memmap_init(size, nid, zone, start_pfn) \
	memmap_init_zone((size), (nid), (zone), (start_pfn), MEMMAP_EARLY)
#endif

static int zone_batchsize(struct zone *zone)
{
#ifdef CONFIG_MMU
	int batch;

	/*
	 * The per-cpu-pages pools are set to around 1000th of the
	 * size of the zone.  But no more than 1/2 of a meg.
	 *
	 * OK, so we don't know how big the cache is.  So guess.
	 */
	batch = zone->managed_pages / 1024;
	if (batch * PAGE_SIZE > 512 * 1024)
		batch = (512 * 1024) / PAGE_SIZE;
	batch /= 4;		/* We effectively *= 4 below */
	if (batch < 1)
		batch = 1;

	/*
	 * Clamp the batch to a 2^n - 1 value. Having a power
	 * of 2 value was found to be more likely to have
	 * suboptimal cache aliasing properties in some cases.
	 *
	 * For example if 2 tasks are alternately allocating
	 * batches of pages, one task can end up with a lot
	 * of pages of one half of the possible page colors
	 * and the other with pages of the other colors.
	 */
	batch = rounddown_pow_of_two(batch + batch/2) - 1;

	return batch;

#else
	/* The deferral and batching of frees should be suppressed under NOMMU
	 * conditions.
	 *
	 * The problem is that NOMMU needs to be able to allocate large chunks
	 * of contiguous memory as there's no hardware page translation to
	 * assemble apparent contiguous memory from discontiguous pages.
	 *
	 * Queueing large contiguous runs of pages for batching, however,
	 * causes the pages to actually be freed in smaller chunks.  As there
	 * can be a significant delay between the individual batches being
	 * recycled, this leads to the once large chunks of space being
	 * fragmented and becoming unavailable for high-order allocations.
	 */
	return 0;
#endif
}

/*
 * pcp->high and pcp->batch values are related and dependent on one another:
 * ->batch must never be higher then ->high.
 * The following function updates them in a safe manner without read side
 * locking.
 *
 * Any new users of pcp->batch and pcp->high should ensure they can cope with
 * those fields changing asynchronously (acording the the above rule).
 *
 * mutex_is_locked(&pcp_batch_high_lock) required when calling this function
 * outside of boot time (or some other assurance that no concurrent updaters
 * exist).
 */
static void pageset_update(struct per_cpu_pages *pcp, unsigned long high,
		unsigned long batch)
{
       /* start with a fail safe value for batch */
	pcp->batch = 1;
	smp_wmb();

       /* Update high, then batch, in order */
	pcp->high = high;
	smp_wmb();

	pcp->batch = batch;
}

/* a companion to pageset_set_high() */
static void pageset_set_batch(struct per_cpu_pageset *p, unsigned long batch)
{
	pageset_update(&p->pcp, 6 * batch, max(1UL, 1 * batch));
}

static void pageset_init(struct per_cpu_pageset *p)
{
	struct per_cpu_pages *pcp;
	int migratetype;

	memset(p, 0, sizeof(*p));

	pcp = &p->pcp;
	pcp->count = 0;
	for (migratetype = 0; migratetype < MIGRATE_PCPTYPES; migratetype++)
		INIT_LIST_HEAD(&pcp->lists[migratetype]);
}

static void setup_pageset(struct per_cpu_pageset *p, unsigned long batch)
{
	pageset_init(p);
	pageset_set_batch(p, batch);
}

/*
 * pageset_set_high() sets the high water mark for hot per_cpu_pagelist
 * to the value high for the pageset p.
 */
static void pageset_set_high(struct per_cpu_pageset *p,
				unsigned long high)
{
	unsigned long batch = max(1UL, high / 4);
	if ((high / 4) > (PAGE_SHIFT * 8))
		batch = PAGE_SHIFT * 8;

	pageset_update(&p->pcp, high, batch);
}

static void pageset_set_high_and_batch(struct zone *zone,
				       struct per_cpu_pageset *pcp)
{
	if (percpu_pagelist_fraction)
		pageset_set_high(pcp,
			(zone->managed_pages /
				percpu_pagelist_fraction));
	else
		pageset_set_batch(pcp, zone_batchsize(zone));
}

static void __meminit zone_pageset_init(struct zone *zone, int cpu)
{
	struct per_cpu_pageset *pcp = per_cpu_ptr(zone->pageset, cpu);

	pageset_init(pcp);
	pageset_set_high_and_batch(zone, pcp);
}

static void __meminit setup_zone_pageset(struct zone *zone)
{
	int cpu;
	zone->pageset = alloc_percpu(struct per_cpu_pageset);
	for_each_possible_cpu(cpu)
		zone_pageset_init(zone, cpu);
}

/*
 * Allocate per cpu pagesets and initialize them.
 * Before this call only boot pagesets were available.
 */
void __init setup_per_cpu_pageset(void)
{
	struct pglist_data *pgdat;
	struct zone *zone;

	for_each_populated_zone(zone)
		setup_zone_pageset(zone);

	for_each_online_pgdat(pgdat)
		pgdat->per_cpu_nodestats =
			alloc_percpu(struct per_cpu_nodestat);
}

static __meminit void zone_pcp_init(struct zone *zone)
{
	/*
	 * per cpu subsystem is not up at this point. The following code
	 * relies on the ability of the linker to provide the
	 * offset of a (static) per cpu variable into the per cpu area.
	 */
	zone->pageset = &boot_pageset;

	if (populated_zone(zone))
		printk(KERN_DEBUG "  %s zone: %lu pages, LIFO batch:%u\n",
			zone->name, zone->present_pages,
					 zone_batchsize(zone));
}

int __meminit init_currently_empty_zone(struct zone *zone,
					unsigned long zone_start_pfn,
					unsigned long size)
{
	struct pglist_data *pgdat = zone->zone_pgdat;

	pgdat->nr_zones = zone_idx(zone) + 1;

	zone->zone_start_pfn = zone_start_pfn;

	mminit_dprintk(MMINIT_TRACE, "memmap_init",
			"Initialising map node %d zone %lu pfns %lu -> %lu\n",
			pgdat->node_id,
			(unsigned long)zone_idx(zone),
			zone_start_pfn, (zone_start_pfn + size));

	zone_init_free_lists(zone);
	zone->initialized = 1;

	return 0;
}

#ifdef CONFIG_HAVE_MEMBLOCK_NODE_MAP
#ifndef CONFIG_HAVE_ARCH_EARLY_PFN_TO_NID

/*
 * Required by SPARSEMEM. Given a PFN, return what node the PFN is on.
 */
int __meminit __early_pfn_to_nid(unsigned long pfn,
					struct mminit_pfnnid_cache *state)
{
	unsigned long start_pfn, end_pfn;
	int nid;

	if (state->last_start <= pfn && pfn < state->last_end)
		return state->last_nid;

	nid = memblock_search_pfn_nid(pfn, &start_pfn, &end_pfn);
	if (nid != -1) {
		state->last_start = start_pfn;
		state->last_end = end_pfn;
		state->last_nid = nid;
	}

	return nid;
}
#endif /* CONFIG_HAVE_ARCH_EARLY_PFN_TO_NID */

/**
 * free_bootmem_with_active_regions - Call memblock_free_early_nid for each active range
 * @nid: The node to free memory on. If MAX_NUMNODES, all nodes are freed.
 * @max_low_pfn: The highest PFN that will be passed to memblock_free_early_nid
 *
 * If an architecture guarantees that all ranges registered contain no holes
 * and may be freed, this this function may be used instead of calling
 * memblock_free_early_nid() manually.
 */
void __init free_bootmem_with_active_regions(int nid, unsigned long max_low_pfn)
{
	unsigned long start_pfn, end_pfn;
	int i, this_nid;

	for_each_mem_pfn_range(i, nid, &start_pfn, &end_pfn, &this_nid) {
		start_pfn = min(start_pfn, max_low_pfn);
		end_pfn = min(end_pfn, max_low_pfn);

		if (start_pfn < end_pfn)
			memblock_free_early_nid(PFN_PHYS(start_pfn),
					(end_pfn - start_pfn) << PAGE_SHIFT,
					this_nid);
	}
}

/**
 * sparse_memory_present_with_active_regions - Call memory_present for each active range
 * @nid: The node to call memory_present for. If MAX_NUMNODES, all nodes will be used.
 *
 * If an architecture guarantees that all ranges registered contain no holes and may
 * be freed, this function may be used instead of calling memory_present() manually.
 */
void __init sparse_memory_present_with_active_regions(int nid)
{
	unsigned long start_pfn, end_pfn;
	int i, this_nid;

	for_each_mem_pfn_range(i, nid, &start_pfn, &end_pfn, &this_nid)
		memory_present(this_nid, start_pfn, end_pfn);
}

/**
 * get_pfn_range_for_nid - Return the start and end page frames for a node
 * @nid: The nid to return the range for. If MAX_NUMNODES, the min and max PFN are returned.
 * @start_pfn: Passed by reference. On return, it will have the node start_pfn.
 * @end_pfn: Passed by reference. On return, it will have the node end_pfn.
 *
 * It returns the start and end page frame of a node based on information
 * provided by memblock_set_node(). If called for a node
 * with no available memory, a warning is printed and the start and end
 * PFNs will be 0.
 */
void __meminit get_pfn_range_for_nid(unsigned int nid,
			unsigned long *start_pfn, unsigned long *end_pfn)
{
	unsigned long this_start_pfn, this_end_pfn;
	int i;

	*start_pfn = -1UL;
	*end_pfn = 0;

	for_each_mem_pfn_range(i, nid, &this_start_pfn, &this_end_pfn, NULL) {
		*start_pfn = min(*start_pfn, this_start_pfn);
		*end_pfn = max(*end_pfn, this_end_pfn);
	}

	if (*start_pfn == -1UL)
		*start_pfn = 0;
}

/*
 * This finds a zone that can be used for ZONE_MOVABLE pages. The
 * assumption is made that zones within a node are ordered in monotonic
 * increasing memory addresses so that the "highest" populated zone is used
 */
static void __init find_usable_zone_for_movable(void)
{
	int zone_index;
	for (zone_index = MAX_NR_ZONES - 1; zone_index >= 0; zone_index--) {
		if (zone_index == ZONE_MOVABLE)
			continue;

		if (arch_zone_highest_possible_pfn[zone_index] >
				arch_zone_lowest_possible_pfn[zone_index])
			break;
	}

	VM_BUG_ON(zone_index == -1);
	movable_zone = zone_index;
}

/*
 * The zone ranges provided by the architecture do not include ZONE_MOVABLE
 * because it is sized independent of architecture. Unlike the other zones,
 * the starting point for ZONE_MOVABLE is not fixed. It may be different
 * in each node depending on the size of each node and how evenly kernelcore
 * is distributed. This helper function adjusts the zone ranges
 * provided by the architecture for a given node by using the end of the
 * highest usable zone for ZONE_MOVABLE. This preserves the assumption that
 * zones within a node are in order of monotonic increases memory addresses
 */
static void __meminit adjust_zone_range_for_zone_movable(int nid,
					unsigned long zone_type,
					unsigned long node_start_pfn,
					unsigned long node_end_pfn,
					unsigned long *zone_start_pfn,
					unsigned long *zone_end_pfn)
{
	/* Only adjust if ZONE_MOVABLE is on this node */
	if (zone_movable_pfn[nid]) {
		/* Size ZONE_MOVABLE */
		if (zone_type == ZONE_MOVABLE) {
			*zone_start_pfn = zone_movable_pfn[nid];
			*zone_end_pfn = min(node_end_pfn,
				arch_zone_highest_possible_pfn[movable_zone]);

		/* Adjust for ZONE_MOVABLE starting within this range */
		} else if (!mirrored_kernelcore &&
			*zone_start_pfn < zone_movable_pfn[nid] &&
			*zone_end_pfn > zone_movable_pfn[nid]) {
			*zone_end_pfn = zone_movable_pfn[nid];

		/* Check if this whole range is within ZONE_MOVABLE */
		} else if (*zone_start_pfn >= zone_movable_pfn[nid])
			*zone_start_pfn = *zone_end_pfn;
	}
}

/*
 * Return the number of pages a zone spans in a node, including holes
 * present_pages = zone_spanned_pages_in_node() - zone_absent_pages_in_node()
 */
static unsigned long __meminit zone_spanned_pages_in_node(int nid,
					unsigned long zone_type,
					unsigned long node_start_pfn,
					unsigned long node_end_pfn,
					unsigned long *zone_start_pfn,
					unsigned long *zone_end_pfn,
					unsigned long *ignored)
{
	/* When hotadd a new node from cpu_up(), the node should be empty */
	if (!node_start_pfn && !node_end_pfn)
		return 0;

	/* Get the start and end of the zone */
	*zone_start_pfn = arch_zone_lowest_possible_pfn[zone_type];
	*zone_end_pfn = arch_zone_highest_possible_pfn[zone_type];
	adjust_zone_range_for_zone_movable(nid, zone_type,
				node_start_pfn, node_end_pfn,
				zone_start_pfn, zone_end_pfn);

	/* Check that this node has pages within the zone's required range */
	if (*zone_end_pfn < node_start_pfn || *zone_start_pfn > node_end_pfn)
		return 0;

	/* Move the zone boundaries inside the node if necessary */
	*zone_end_pfn = min(*zone_end_pfn, node_end_pfn);
	*zone_start_pfn = max(*zone_start_pfn, node_start_pfn);

	/* Return the spanned pages */
	return *zone_end_pfn - *zone_start_pfn;
}

/*
 * Return the number of holes in a range on a node. If nid is MAX_NUMNODES,
 * then all holes in the requested range will be accounted for.
 */
unsigned long __meminit __absent_pages_in_range(int nid,
				unsigned long range_start_pfn,
				unsigned long range_end_pfn)
{
	unsigned long nr_absent = range_end_pfn - range_start_pfn;
	unsigned long start_pfn, end_pfn;
	int i;

	for_each_mem_pfn_range(i, nid, &start_pfn, &end_pfn, NULL) {
		start_pfn = clamp(start_pfn, range_start_pfn, range_end_pfn);
		end_pfn = clamp(end_pfn, range_start_pfn, range_end_pfn);
		nr_absent -= end_pfn - start_pfn;
	}
	return nr_absent;
}

/**
 * absent_pages_in_range - Return number of page frames in holes within a range
 * @start_pfn: The start PFN to start searching for holes
 * @end_pfn: The end PFN to stop searching for holes
 *
 * It returns the number of pages frames in memory holes within a range.
 */
unsigned long __init absent_pages_in_range(unsigned long start_pfn,
							unsigned long end_pfn)
{
	return __absent_pages_in_range(MAX_NUMNODES, start_pfn, end_pfn);
}

/* Return the number of page frames in holes in a zone on a node */
static unsigned long __meminit zone_absent_pages_in_node(int nid,
					unsigned long zone_type,
					unsigned long node_start_pfn,
					unsigned long node_end_pfn,
					unsigned long *ignored)
{
	unsigned long zone_low = arch_zone_lowest_possible_pfn[zone_type];
	unsigned long zone_high = arch_zone_highest_possible_pfn[zone_type];
	unsigned long zone_start_pfn, zone_end_pfn;
	unsigned long nr_absent;

	/* When hotadd a new node from cpu_up(), the node should be empty */
	if (!node_start_pfn && !node_end_pfn)
		return 0;

	zone_start_pfn = clamp(node_start_pfn, zone_low, zone_high);
	zone_end_pfn = clamp(node_end_pfn, zone_low, zone_high);

	adjust_zone_range_for_zone_movable(nid, zone_type,
			node_start_pfn, node_end_pfn,
			&zone_start_pfn, &zone_end_pfn);
	nr_absent = __absent_pages_in_range(nid, zone_start_pfn, zone_end_pfn);

	/*
	 * ZONE_MOVABLE handling.
	 * Treat pages to be ZONE_MOVABLE in ZONE_NORMAL as absent pages
	 * and vice versa.
	 */
	if (mirrored_kernelcore && zone_movable_pfn[nid]) {
		unsigned long start_pfn, end_pfn;
		struct memblock_region *r;

		for_each_memblock(memory, r) {
			start_pfn = clamp(memblock_region_memory_base_pfn(r),
					  zone_start_pfn, zone_end_pfn);
			end_pfn = clamp(memblock_region_memory_end_pfn(r),
					zone_start_pfn, zone_end_pfn);

			if (zone_type == ZONE_MOVABLE &&
			    memblock_is_mirror(r))
				nr_absent += end_pfn - start_pfn;

			if (zone_type == ZONE_NORMAL &&
			    !memblock_is_mirror(r))
				nr_absent += end_pfn - start_pfn;
		}
	}

	return nr_absent;
}

#else /* CONFIG_HAVE_MEMBLOCK_NODE_MAP */
static inline unsigned long __meminit zone_spanned_pages_in_node(int nid,
					unsigned long zone_type,
					unsigned long node_start_pfn,
					unsigned long node_end_pfn,
					unsigned long *zone_start_pfn,
					unsigned long *zone_end_pfn,
					unsigned long *zones_size)
{
	unsigned int zone;

	*zone_start_pfn = node_start_pfn;
	for (zone = 0; zone < zone_type; zone++)
		*zone_start_pfn += zones_size[zone];

	*zone_end_pfn = *zone_start_pfn + zones_size[zone_type];

	return zones_size[zone_type];
}

static inline unsigned long __meminit zone_absent_pages_in_node(int nid,
						unsigned long zone_type,
						unsigned long node_start_pfn,
						unsigned long node_end_pfn,
						unsigned long *zholes_size)
{
	if (!zholes_size)
		return 0;

	return zholes_size[zone_type];
}

#endif /* CONFIG_HAVE_MEMBLOCK_NODE_MAP */

static void __meminit calculate_node_totalpages(struct pglist_data *pgdat,
						unsigned long node_start_pfn,
						unsigned long node_end_pfn,
						unsigned long *zones_size,
						unsigned long *zholes_size)
{
	unsigned long realtotalpages = 0, totalpages = 0;
	enum zone_type i;

	for (i = 0; i < MAX_NR_ZONES; i++) {
		struct zone *zone = pgdat->node_zones + i;
		unsigned long zone_start_pfn, zone_end_pfn;
		unsigned long size, real_size;

		size = zone_spanned_pages_in_node(pgdat->node_id, i,
						  node_start_pfn,
						  node_end_pfn,
						  &zone_start_pfn,
						  &zone_end_pfn,
						  zones_size);
		real_size = size - zone_absent_pages_in_node(pgdat->node_id, i,
						  node_start_pfn, node_end_pfn,
						  zholes_size);
		if (size)
			zone->zone_start_pfn = zone_start_pfn;
		else
			zone->zone_start_pfn = 0;
		zone->spanned_pages = size;
		zone->present_pages = real_size;

		totalpages += size;
		realtotalpages += real_size;
	}

	pgdat->node_spanned_pages = totalpages;
	pgdat->node_present_pages = realtotalpages;
	printk(KERN_DEBUG "On node %d totalpages: %lu\n", pgdat->node_id,
							realtotalpages);
}

#ifndef CONFIG_SPARSEMEM
/*
 * Calculate the size of the zone->blockflags rounded to an unsigned long
 * Start by making sure zonesize is a multiple of pageblock_order by rounding
 * up. Then use 1 NR_PAGEBLOCK_BITS worth of bits per pageblock, finally
 * round what is now in bits to nearest long in bits, then return it in
 * bytes.
 */
static unsigned long __init usemap_size(unsigned long zone_start_pfn, unsigned long zonesize)
{
	unsigned long usemapsize;

	zonesize += zone_start_pfn & (pageblock_nr_pages-1);
	usemapsize = roundup(zonesize, pageblock_nr_pages);
	usemapsize = usemapsize >> pageblock_order;
	usemapsize *= NR_PAGEBLOCK_BITS;
	usemapsize = roundup(usemapsize, 8 * sizeof(unsigned long));

	return usemapsize / 8;
}

static void __init setup_usemap(struct pglist_data *pgdat,
				struct zone *zone,
				unsigned long zone_start_pfn,
				unsigned long zonesize)
{
	unsigned long usemapsize = usemap_size(zone_start_pfn, zonesize);
	zone->pageblock_flags = NULL;
	if (usemapsize)
		zone->pageblock_flags =
			memblock_virt_alloc_node_nopanic(usemapsize,
							 pgdat->node_id);
}
#else
static inline void setup_usemap(struct pglist_data *pgdat, struct zone *zone,
				unsigned long zone_start_pfn, unsigned long zonesize) {}
#endif /* CONFIG_SPARSEMEM */

#ifdef CONFIG_HUGETLB_PAGE_SIZE_VARIABLE

/* Initialise the number of pages represented by NR_PAGEBLOCK_BITS */
void __paginginit set_pageblock_order(void)
{
	unsigned int order;

	/* Check that pageblock_nr_pages has not already been setup */
	if (pageblock_order)
		return;

	if (HPAGE_SHIFT > PAGE_SHIFT)
		order = HUGETLB_PAGE_ORDER;
	else
		order = MAX_ORDER - 1;

	/*
	 * Assume the largest contiguous order of interest is a huge page.
	 * This value may be variable depending on boot parameters on IA64 and
	 * powerpc.
	 */
	pageblock_order = order;
}
#else /* CONFIG_HUGETLB_PAGE_SIZE_VARIABLE */

/*
 * When CONFIG_HUGETLB_PAGE_SIZE_VARIABLE is not set, set_pageblock_order()
 * is unused as pageblock_order is set at compile-time. See
 * include/linux/pageblock-flags.h for the values of pageblock_order based on
 * the kernel config
 */
void __paginginit set_pageblock_order(void)
{
}

#endif /* CONFIG_HUGETLB_PAGE_SIZE_VARIABLE */

static unsigned long __paginginit calc_memmap_size(unsigned long spanned_pages,
						   unsigned long present_pages)
{
	unsigned long pages = spanned_pages;

	/*
	 * Provide a more accurate estimation if there are holes within
	 * the zone and SPARSEMEM is in use. If there are holes within the
	 * zone, each populated memory region may cost us one or two extra
	 * memmap pages due to alignment because memmap pages for each
	 * populated regions may not naturally algined on page boundary.
	 * So the (present_pages >> 4) heuristic is a tradeoff for that.
	 */
	if (spanned_pages > present_pages + (present_pages >> 4) &&
	    IS_ENABLED(CONFIG_SPARSEMEM))
		pages = present_pages;

	return PAGE_ALIGN(pages * sizeof(struct page)) >> PAGE_SHIFT;
}

/*
 * Set up the zone data structures:
 *   - mark all pages reserved
 *   - mark all memory queues empty
 *   - clear the memory bitmaps
 *
 * NOTE: pgdat should get zeroed by caller.
 */
static void __paginginit free_area_init_core(struct pglist_data *pgdat)
{
	enum zone_type j;
	int nid = pgdat->node_id;
	int ret;

	pgdat_resize_init(pgdat);
#ifdef CONFIG_NUMA_BALANCING
	spin_lock_init(&pgdat->numabalancing_migrate_lock);
	pgdat->numabalancing_migrate_nr_pages = 0;
	pgdat->numabalancing_migrate_next_window = jiffies;
#endif
#ifdef CONFIG_TRANSPARENT_HUGEPAGE
	spin_lock_init(&pgdat->split_queue_lock);
	INIT_LIST_HEAD(&pgdat->split_queue);
	pgdat->split_queue_len = 0;
#endif
	init_waitqueue_head(&pgdat->kswapd_wait);
	init_waitqueue_head(&pgdat->pfmemalloc_wait);
#ifdef CONFIG_COMPACTION
	init_waitqueue_head(&pgdat->kcompactd_wait);
#endif
	pgdat_page_ext_init(pgdat);
	spin_lock_init(&pgdat->lru_lock);
	lruvec_init(node_lruvec(pgdat));

	for (j = 0; j < MAX_NR_ZONES; j++) {
		struct zone *zone = pgdat->node_zones + j;
		unsigned long size, realsize, freesize, memmap_pages;
		unsigned long zone_start_pfn = zone->zone_start_pfn;

		size = zone->spanned_pages;
		realsize = freesize = zone->present_pages;

		/*
		 * Adjust freesize so that it accounts for how much memory
		 * is used by this zone for memmap. This affects the watermark
		 * and per-cpu initialisations
		 */
		memmap_pages = calc_memmap_size(size, realsize);
		if (!is_highmem_idx(j)) {
			if (freesize >= memmap_pages) {
				freesize -= memmap_pages;
				if (memmap_pages)
					printk(KERN_DEBUG
					       "  %s zone: %lu pages used for memmap\n",
					       zone_names[j], memmap_pages);
			} else
				pr_warn("  %s zone: %lu pages exceeds freesize %lu\n",
					zone_names[j], memmap_pages, freesize);
		}

		/* Account for reserved pages */
		if (j == 0 && freesize > dma_reserve) {
			freesize -= dma_reserve;
			printk(KERN_DEBUG "  %s zone: %lu pages reserved\n",
					zone_names[0], dma_reserve);
		}

		if (!is_highmem_idx(j))
			nr_kernel_pages += freesize;
		/* Charge for highmem memmap if there are enough kernel pages */
		else if (nr_kernel_pages > memmap_pages * 2)
			nr_kernel_pages -= memmap_pages;
		nr_all_pages += freesize;

		/*
		 * Set an approximate value for lowmem here, it will be adjusted
		 * when the bootmem allocator frees pages into the buddy system.
		 * And all highmem pages will be managed by the buddy system.
		 */
		zone->managed_pages = is_highmem_idx(j) ? realsize : freesize;
#ifdef CONFIG_NUMA
		zone->node = nid;
#endif
		zone->name = zone_names[j];
		zone->zone_pgdat = pgdat;
		spin_lock_init(&zone->lock);
		zone_seqlock_init(zone);
		zone_pcp_init(zone);

		if (!size)
			continue;

		set_pageblock_order();
		setup_usemap(pgdat, zone, zone_start_pfn, size);
		ret = init_currently_empty_zone(zone, zone_start_pfn, size);
		BUG_ON(ret);
		memmap_init(size, nid, j, zone_start_pfn);
	}
}

static void __ref alloc_node_mem_map(struct pglist_data *pgdat)
{
	unsigned long __maybe_unused start = 0;
	unsigned long __maybe_unused offset = 0;

	/* Skip empty nodes */
	if (!pgdat->node_spanned_pages)
		return;

#ifdef CONFIG_FLAT_NODE_MEM_MAP
	start = pgdat->node_start_pfn & ~(MAX_ORDER_NR_PAGES - 1);
	offset = pgdat->node_start_pfn - start;
	/* ia64 gets its own node_mem_map, before this, without bootmem */
	if (!pgdat->node_mem_map) {
		unsigned long size, end;
		struct page *map;

		/*
		 * The zone's endpoints aren't required to be MAX_ORDER
		 * aligned but the node_mem_map endpoints must be in order
		 * for the buddy allocator to function correctly.
		 */
		end = pgdat_end_pfn(pgdat);
		end = ALIGN(end, MAX_ORDER_NR_PAGES);
		size =  (end - start) * sizeof(struct page);
		map = alloc_remap(pgdat->node_id, size);
		if (!map)
			map = memblock_virt_alloc_node_nopanic(size,
							       pgdat->node_id);
		pgdat->node_mem_map = map + offset;
	}
#ifndef CONFIG_NEED_MULTIPLE_NODES
	/*
	 * With no DISCONTIG, the global mem_map is just set as node 0's
	 */
	if (pgdat == NODE_DATA(0)) {
		mem_map = NODE_DATA(0)->node_mem_map;
#if defined(CONFIG_HAVE_MEMBLOCK_NODE_MAP) || defined(CONFIG_FLATMEM)
		if (page_to_pfn(mem_map) != pgdat->node_start_pfn)
			mem_map -= offset;
#endif /* CONFIG_HAVE_MEMBLOCK_NODE_MAP */
	}
#endif
#endif /* CONFIG_FLAT_NODE_MEM_MAP */
}

void __paginginit free_area_init_node(int nid, unsigned long *zones_size,
		unsigned long node_start_pfn, unsigned long *zholes_size)
{
	pg_data_t *pgdat = NODE_DATA(nid);
	unsigned long start_pfn = 0;
	unsigned long end_pfn = 0;

	/* pg_data_t should be reset to zero when it's allocated */
	WARN_ON(pgdat->nr_zones || pgdat->kswapd_classzone_idx);

	reset_deferred_meminit(pgdat);
	pgdat->node_id = nid;
	pgdat->node_start_pfn = node_start_pfn;
	pgdat->per_cpu_nodestats = NULL;
#ifdef CONFIG_HAVE_MEMBLOCK_NODE_MAP
	get_pfn_range_for_nid(nid, &start_pfn, &end_pfn);
	pr_info("Initmem setup node %d [mem %#018Lx-%#018Lx]\n", nid,
		(u64)start_pfn << PAGE_SHIFT,
		end_pfn ? ((u64)end_pfn << PAGE_SHIFT) - 1 : 0);
#else
	start_pfn = node_start_pfn;
#endif
	calculate_node_totalpages(pgdat, start_pfn, end_pfn,
				  zones_size, zholes_size);

	alloc_node_mem_map(pgdat);
#ifdef CONFIG_FLAT_NODE_MEM_MAP
	printk(KERN_DEBUG "free_area_init_node: node %d, pgdat %08lx, node_mem_map %08lx\n",
		nid, (unsigned long)pgdat,
		(unsigned long)pgdat->node_mem_map);
#endif

	free_area_init_core(pgdat);
}

#ifdef CONFIG_HAVE_MEMBLOCK_NODE_MAP

#if MAX_NUMNODES > 1
/*
 * Figure out the number of possible node ids.
 */
void __init setup_nr_node_ids(void)
{
	unsigned int highest;

	highest = find_last_bit(node_possible_map.bits, MAX_NUMNODES);
	nr_node_ids = highest + 1;
}
#endif

/**
 * node_map_pfn_alignment - determine the maximum internode alignment
 *
 * This function should be called after node map is populated and sorted.
 * It calculates the maximum power of two alignment which can distinguish
 * all the nodes.
 *
 * For example, if all nodes are 1GiB and aligned to 1GiB, the return value
 * would indicate 1GiB alignment with (1 << (30 - PAGE_SHIFT)).  If the
 * nodes are shifted by 256MiB, 256MiB.  Note that if only the last node is
 * shifted, 1GiB is enough and this function will indicate so.
 *
 * This is used to test whether pfn -> nid mapping of the chosen memory
 * model has fine enough granularity to avoid incorrect mapping for the
 * populated node map.
 *
 * Returns the determined alignment in pfn's.  0 if there is no alignment
 * requirement (single node).
 */
unsigned long __init node_map_pfn_alignment(void)
{
	unsigned long accl_mask = 0, last_end = 0;
	unsigned long start, end, mask;
	int last_nid = -1;
	int i, nid;

	for_each_mem_pfn_range(i, MAX_NUMNODES, &start, &end, &nid) {
		if (!start || last_nid < 0 || last_nid == nid) {
			last_nid = nid;
			last_end = end;
			continue;
		}

		/*
		 * Start with a mask granular enough to pin-point to the
		 * start pfn and tick off bits one-by-one until it becomes
		 * too coarse to separate the current node from the last.
		 */
		mask = ~((1 << __ffs(start)) - 1);
		while (mask && last_end <= (start & (mask << 1)))
			mask <<= 1;

		/* accumulate all internode masks */
		accl_mask |= mask;
	}

	/* convert mask to number of pages */
	return ~accl_mask + 1;
}

/* Find the lowest pfn for a node */
static unsigned long __init find_min_pfn_for_node(int nid)
{
	unsigned long min_pfn = ULONG_MAX;
	unsigned long start_pfn;
	int i;

	for_each_mem_pfn_range(i, nid, &start_pfn, NULL, NULL)
		min_pfn = min(min_pfn, start_pfn);

	if (min_pfn == ULONG_MAX) {
		pr_warn("Could not find start_pfn for node %d\n", nid);
		return 0;
	}

	return min_pfn;
}

/**
 * find_min_pfn_with_active_regions - Find the minimum PFN registered
 *
 * It returns the minimum PFN based on information provided via
 * memblock_set_node().
 */
unsigned long __init find_min_pfn_with_active_regions(void)
{
	return find_min_pfn_for_node(MAX_NUMNODES);
}

/*
 * early_calculate_totalpages()
 * Sum pages in active regions for movable zone.
 * Populate N_MEMORY for calculating usable_nodes.
 */
static unsigned long __init early_calculate_totalpages(void)
{
	unsigned long totalpages = 0;
	unsigned long start_pfn, end_pfn;
	int i, nid;

	for_each_mem_pfn_range(i, MAX_NUMNODES, &start_pfn, &end_pfn, &nid) {
		unsigned long pages = end_pfn - start_pfn;

		totalpages += pages;
		if (pages)
			node_set_state(nid, N_MEMORY);
	}
	return totalpages;
}

/*
 * Find the PFN the Movable zone begins in each node. Kernel memory
 * is spread evenly between nodes as long as the nodes have enough
 * memory. When they don't, some nodes will have more kernelcore than
 * others
 */
static void __init find_zone_movable_pfns_for_nodes(void)
{
	int i, nid;
	unsigned long usable_startpfn;
	unsigned long kernelcore_node, kernelcore_remaining;
	/* save the state before borrow the nodemask */
	nodemask_t saved_node_state = node_states[N_MEMORY];
	unsigned long totalpages = early_calculate_totalpages();
	int usable_nodes = nodes_weight(node_states[N_MEMORY]);
	struct memblock_region *r;

	/* Need to find movable_zone earlier when movable_node is specified. */
	find_usable_zone_for_movable();

	/*
	 * If movable_node is specified, ignore kernelcore and movablecore
	 * options.
	 */
	if (movable_node_is_enabled()) {
		for_each_memblock(memory, r) {
			if (!memblock_is_hotpluggable(r))
				continue;

			nid = r->nid;

			usable_startpfn = PFN_DOWN(r->base);
			zone_movable_pfn[nid] = zone_movable_pfn[nid] ?
				min(usable_startpfn, zone_movable_pfn[nid]) :
				usable_startpfn;
		}

		goto out2;
	}

	/*
	 * If kernelcore=mirror is specified, ignore movablecore option
	 */
	if (mirrored_kernelcore) {
		bool mem_below_4gb_not_mirrored = false;

		for_each_memblock(memory, r) {
			if (memblock_is_mirror(r))
				continue;

			nid = r->nid;

			usable_startpfn = memblock_region_memory_base_pfn(r);

			if (usable_startpfn < 0x100000) {
				mem_below_4gb_not_mirrored = true;
				continue;
			}

			zone_movable_pfn[nid] = zone_movable_pfn[nid] ?
				min(usable_startpfn, zone_movable_pfn[nid]) :
				usable_startpfn;
		}

		if (mem_below_4gb_not_mirrored)
			pr_warn("This configuration results in unmirrored kernel memory.");

		goto out2;
	}

	/*
	 * If movablecore=nn[KMG] was specified, calculate what size of
	 * kernelcore that corresponds so that memory usable for
	 * any allocation type is evenly spread. If both kernelcore
	 * and movablecore are specified, then the value of kernelcore
	 * will be used for required_kernelcore if it's greater than
	 * what movablecore would have allowed.
	 */
	if (required_movablecore) {
		unsigned long corepages;

		/*
		 * Round-up so that ZONE_MOVABLE is at least as large as what
		 * was requested by the user
		 */
		required_movablecore =
			roundup(required_movablecore, MAX_ORDER_NR_PAGES);
		required_movablecore = min(totalpages, required_movablecore);
		corepages = totalpages - required_movablecore;

		required_kernelcore = max(required_kernelcore, corepages);
	}

	/*
	 * If kernelcore was not specified or kernelcore size is larger
	 * than totalpages, there is no ZONE_MOVABLE.
	 */
	if (!required_kernelcore || required_kernelcore >= totalpages)
		goto out;

	/* usable_startpfn is the lowest possible pfn ZONE_MOVABLE can be at */
	usable_startpfn = arch_zone_lowest_possible_pfn[movable_zone];

restart:
	/* Spread kernelcore memory as evenly as possible throughout nodes */
	kernelcore_node = required_kernelcore / usable_nodes;
	for_each_node_state(nid, N_MEMORY) {
		unsigned long start_pfn, end_pfn;

		/*
		 * Recalculate kernelcore_node if the division per node
		 * now exceeds what is necessary to satisfy the requested
		 * amount of memory for the kernel
		 */
		if (required_kernelcore < kernelcore_node)
			kernelcore_node = required_kernelcore / usable_nodes;

		/*
		 * As the map is walked, we track how much memory is usable
		 * by the kernel using kernelcore_remaining. When it is
		 * 0, the rest of the node is usable by ZONE_MOVABLE
		 */
		kernelcore_remaining = kernelcore_node;

		/* Go through each range of PFNs within this node */
		for_each_mem_pfn_range(i, nid, &start_pfn, &end_pfn, NULL) {
			unsigned long size_pages;

			start_pfn = max(start_pfn, zone_movable_pfn[nid]);
			if (start_pfn >= end_pfn)
				continue;

			/* Account for what is only usable for kernelcore */
			if (start_pfn < usable_startpfn) {
				unsigned long kernel_pages;
				kernel_pages = min(end_pfn, usable_startpfn)
								- start_pfn;

				kernelcore_remaining -= min(kernel_pages,
							kernelcore_remaining);
				required_kernelcore -= min(kernel_pages,
							required_kernelcore);

				/* Continue if range is now fully accounted */
				if (end_pfn <= usable_startpfn) {

					/*
					 * Push zone_movable_pfn to the end so
					 * that if we have to rebalance
					 * kernelcore across nodes, we will
					 * not double account here
					 */
					zone_movable_pfn[nid] = end_pfn;
					continue;
				}
				start_pfn = usable_startpfn;
			}

			/*
			 * The usable PFN range for ZONE_MOVABLE is from
			 * start_pfn->end_pfn. Calculate size_pages as the
			 * number of pages used as kernelcore
			 */
			size_pages = end_pfn - start_pfn;
			if (size_pages > kernelcore_remaining)
				size_pages = kernelcore_remaining;
			zone_movable_pfn[nid] = start_pfn + size_pages;

			/*
			 * Some kernelcore has been met, update counts and
			 * break if the kernelcore for this node has been
			 * satisfied
			 */
			required_kernelcore -= min(required_kernelcore,
								size_pages);
			kernelcore_remaining -= size_pages;
			if (!kernelcore_remaining)
				break;
		}
	}

	/*
	 * If there is still required_kernelcore, we do another pass with one
	 * less node in the count. This will push zone_movable_pfn[nid] further
	 * along on the nodes that still have memory until kernelcore is
	 * satisfied
	 */
	usable_nodes--;
	if (usable_nodes && required_kernelcore > usable_nodes)
		goto restart;

out2:
	/* Align start of ZONE_MOVABLE on all nids to MAX_ORDER_NR_PAGES */
	for (nid = 0; nid < MAX_NUMNODES; nid++)
		zone_movable_pfn[nid] =
			roundup(zone_movable_pfn[nid], MAX_ORDER_NR_PAGES);

out:
	/* restore the node_state */
	node_states[N_MEMORY] = saved_node_state;
}

/* Any regular or high memory on that node ? */
static void check_for_memory(pg_data_t *pgdat, int nid)
{
	enum zone_type zone_type;

	if (N_MEMORY == N_NORMAL_MEMORY)
		return;

	for (zone_type = 0; zone_type <= ZONE_MOVABLE - 1; zone_type++) {
		struct zone *zone = &pgdat->node_zones[zone_type];
		if (populated_zone(zone)) {
			node_set_state(nid, N_HIGH_MEMORY);
			if (N_NORMAL_MEMORY != N_HIGH_MEMORY &&
			    zone_type <= ZONE_NORMAL)
				node_set_state(nid, N_NORMAL_MEMORY);
			break;
		}
	}
}

/**
 * free_area_init_nodes - Initialise all pg_data_t and zone data
 * @max_zone_pfn: an array of max PFNs for each zone
 *
 * This will call free_area_init_node() for each active node in the system.
 * Using the page ranges provided by memblock_set_node(), the size of each
 * zone in each node and their holes is calculated. If the maximum PFN
 * between two adjacent zones match, it is assumed that the zone is empty.
 * For example, if arch_max_dma_pfn == arch_max_dma32_pfn, it is assumed
 * that arch_max_dma32_pfn has no pages. It is also assumed that a zone
 * starts where the previous one ended. For example, ZONE_DMA32 starts
 * at arch_max_dma_pfn.
 */
void __init free_area_init_nodes(unsigned long *max_zone_pfn)
{
	unsigned long start_pfn, end_pfn;
	int i, nid;

	/* Record where the zone boundaries are */
	memset(arch_zone_lowest_possible_pfn, 0,
				sizeof(arch_zone_lowest_possible_pfn));
	memset(arch_zone_highest_possible_pfn, 0,
				sizeof(arch_zone_highest_possible_pfn));

	start_pfn = find_min_pfn_with_active_regions();

	for (i = 0; i < MAX_NR_ZONES; i++) {
		if (i == ZONE_MOVABLE)
			continue;

		end_pfn = max(max_zone_pfn[i], start_pfn);
		arch_zone_lowest_possible_pfn[i] = start_pfn;
		arch_zone_highest_possible_pfn[i] = end_pfn;

		start_pfn = end_pfn;
	}
	arch_zone_lowest_possible_pfn[ZONE_MOVABLE] = 0;
	arch_zone_highest_possible_pfn[ZONE_MOVABLE] = 0;

	/* Find the PFNs that ZONE_MOVABLE begins at in each node */
	memset(zone_movable_pfn, 0, sizeof(zone_movable_pfn));
	find_zone_movable_pfns_for_nodes();

	/* Print out the zone ranges */
	pr_info("Zone ranges:\n");
	for (i = 0; i < MAX_NR_ZONES; i++) {
		if (i == ZONE_MOVABLE)
			continue;
		pr_info("  %-8s ", zone_names[i]);
		if (arch_zone_lowest_possible_pfn[i] ==
				arch_zone_highest_possible_pfn[i])
			pr_cont("empty\n");
		else
			pr_cont("[mem %#018Lx-%#018Lx]\n",
				(u64)arch_zone_lowest_possible_pfn[i]
					<< PAGE_SHIFT,
				((u64)arch_zone_highest_possible_pfn[i]
					<< PAGE_SHIFT) - 1);
	}

	/* Print out the PFNs ZONE_MOVABLE begins at in each node */
	pr_info("Movable zone start for each node\n");
	for (i = 0; i < MAX_NUMNODES; i++) {
		if (zone_movable_pfn[i])
			pr_info("  Node %d: %#018Lx\n", i,
			       (u64)zone_movable_pfn[i] << PAGE_SHIFT);
	}

	/* Print out the early node map */
	pr_info("Early memory node ranges\n");
	for_each_mem_pfn_range(i, MAX_NUMNODES, &start_pfn, &end_pfn, &nid)
		pr_info("  node %3d: [mem %#018Lx-%#018Lx]\n", nid,
			(u64)start_pfn << PAGE_SHIFT,
			((u64)end_pfn << PAGE_SHIFT) - 1);

	/* Initialise every node */
	mminit_verify_pageflags_layout();
	setup_nr_node_ids();
	for_each_online_node(nid) {
		pg_data_t *pgdat = NODE_DATA(nid);
		free_area_init_node(nid, NULL,
				find_min_pfn_for_node(nid), NULL);

		/* Any memory on that node */
		if (pgdat->node_present_pages)
			node_set_state(nid, N_MEMORY);
		check_for_memory(pgdat, nid);
	}
}

static int __init cmdline_parse_core(char *p, unsigned long *core)
{
	unsigned long long coremem;
	if (!p)
		return -EINVAL;

	coremem = memparse(p, &p);
	*core = coremem >> PAGE_SHIFT;

	/* Paranoid check that UL is enough for the coremem value */
	WARN_ON((coremem >> PAGE_SHIFT) > ULONG_MAX);

	return 0;
}

/*
 * kernelcore=size sets the amount of memory for use for allocations that
 * cannot be reclaimed or migrated.
 */
static int __init cmdline_parse_kernelcore(char *p)
{
	/* parse kernelcore=mirror */
	if (parse_option_str(p, "mirror")) {
		mirrored_kernelcore = true;
		return 0;
	}

	return cmdline_parse_core(p, &required_kernelcore);
}

/*
 * movablecore=size sets the amount of memory for use for allocations that
 * can be reclaimed or migrated.
 */
static int __init cmdline_parse_movablecore(char *p)
{
	return cmdline_parse_core(p, &required_movablecore);
}

early_param("kernelcore", cmdline_parse_kernelcore);
early_param("movablecore", cmdline_parse_movablecore);

#endif /* CONFIG_HAVE_MEMBLOCK_NODE_MAP */

void adjust_managed_page_count(struct page *page, long count)
{
	spin_lock(&managed_page_count_lock);
	page_zone(page)->managed_pages += count;
	totalram_pages += count;
#ifdef CONFIG_HIGHMEM
	if (PageHighMem(page))
		totalhigh_pages += count;
#endif
	spin_unlock(&managed_page_count_lock);
}
EXPORT_SYMBOL(adjust_managed_page_count);

unsigned long free_reserved_area(void *start, void *end, int poison, char *s)
{
	void *pos;
	unsigned long pages = 0;

	start = (void *)PAGE_ALIGN((unsigned long)start);
	end = (void *)((unsigned long)end & PAGE_MASK);
	for (pos = start; pos < end; pos += PAGE_SIZE, pages++) {
		if ((unsigned int)poison <= 0xFF)
			memset(pos, poison, PAGE_SIZE);
		free_reserved_page(virt_to_page(pos));
	}

	if (pages && s)
		pr_info("Freeing %s memory: %ldK (%p - %p)\n",
			s, pages << (PAGE_SHIFT - 10), start, end);

	return pages;
}
EXPORT_SYMBOL(free_reserved_area);

#ifdef	CONFIG_HIGHMEM
void free_highmem_page(struct page *page)
{
	__free_reserved_page(page);
	totalram_pages++;
	page_zone(page)->managed_pages++;
	totalhigh_pages++;
}
#endif


void __init mem_init_print_info(const char *str)
{
	unsigned long physpages, codesize, datasize, rosize, bss_size;
	unsigned long init_code_size, init_data_size;

	physpages = get_num_physpages();
	codesize = _etext - _stext;
	datasize = _edata - _sdata;
	rosize = __end_rodata - __start_rodata;
	bss_size = __bss_stop - __bss_start;
	init_data_size = __init_end - __init_begin;
	init_code_size = _einittext - _sinittext;

	/*
	 * Detect special cases and adjust section sizes accordingly:
	 * 1) .init.* may be embedded into .data sections
	 * 2) .init.text.* may be out of [__init_begin, __init_end],
	 *    please refer to arch/tile/kernel/vmlinux.lds.S.
	 * 3) .rodata.* may be embedded into .text or .data sections.
	 */
#define adj_init_size(start, end, size, pos, adj) \
	do { \
		if (start <= pos && pos < end && size > adj) \
			size -= adj; \
	} while (0)

	adj_init_size(__init_begin, __init_end, init_data_size,
		     _sinittext, init_code_size);
	adj_init_size(_stext, _etext, codesize, _sinittext, init_code_size);
	adj_init_size(_sdata, _edata, datasize, __init_begin, init_data_size);
	adj_init_size(_stext, _etext, codesize, __start_rodata, rosize);
	adj_init_size(_sdata, _edata, datasize, __start_rodata, rosize);

#undef	adj_init_size

	pr_info("Memory: %luK/%luK available (%luK kernel code, %luK rwdata, %luK rodata, %luK init, %luK bss, %luK reserved, %luK cma-reserved"
#ifdef	CONFIG_HIGHMEM
		", %luK highmem"
#endif
		"%s%s)\n",
		nr_free_pages() << (PAGE_SHIFT - 10),
		physpages << (PAGE_SHIFT - 10),
		codesize >> 10, datasize >> 10, rosize >> 10,
		(init_data_size + init_code_size) >> 10, bss_size >> 10,
		(physpages - totalram_pages - totalcma_pages) << (PAGE_SHIFT - 10),
		totalcma_pages << (PAGE_SHIFT - 10),
#ifdef	CONFIG_HIGHMEM
		totalhigh_pages << (PAGE_SHIFT - 10),
#endif
		str ? ", " : "", str ? str : "");
}

/**
 * set_dma_reserve - set the specified number of pages reserved in the first zone
 * @new_dma_reserve: The number of pages to mark reserved
 *
 * The per-cpu batchsize and zone watermarks are determined by managed_pages.
 * In the DMA zone, a significant percentage may be consumed by kernel image
 * and other unfreeable allocations which can skew the watermarks badly. This
 * function may optionally be used to account for unfreeable pages in the
 * first zone (e.g., ZONE_DMA). The effect will be lower watermarks and
 * smaller per-cpu batchsize.
 */
void __init set_dma_reserve(unsigned long new_dma_reserve)
{
	dma_reserve = new_dma_reserve;
}

void __init free_area_init(unsigned long *zones_size)
{
	free_area_init_node(0, zones_size,
			__pa(PAGE_OFFSET) >> PAGE_SHIFT, NULL);
}

static int page_alloc_cpu_notify(struct notifier_block *self,
				 unsigned long action, void *hcpu)
{
	int cpu = (unsigned long)hcpu;

	if (action == CPU_DEAD || action == CPU_DEAD_FROZEN) {
		lru_add_drain_cpu(cpu);
		drain_pages(cpu);

		/*
		 * Spill the event counters of the dead processor
		 * into the current processors event counters.
		 * This artificially elevates the count of the current
		 * processor.
		 */
		vm_events_fold_cpu(cpu);

		/*
		 * Zero the differential counters of the dead processor
		 * so that the vm statistics are consistent.
		 *
		 * This is only okay since the processor is dead and cannot
		 * race with what we are doing.
		 */
		cpu_vm_stats_fold(cpu);
	}
	return NOTIFY_OK;
}

void __init page_alloc_init(void)
{
	hotcpu_notifier(page_alloc_cpu_notify, 0);
}

/*
 * calculate_totalreserve_pages - called when sysctl_lowmem_reserve_ratio
 *	or min_free_kbytes changes.
 */
static void calculate_totalreserve_pages(void)
{
	struct pglist_data *pgdat;
	unsigned long reserve_pages = 0;
	enum zone_type i, j;

	for_each_online_pgdat(pgdat) {

		pgdat->totalreserve_pages = 0;

		for (i = 0; i < MAX_NR_ZONES; i++) {
			struct zone *zone = pgdat->node_zones + i;
			long max = 0;

			/* Find valid and maximum lowmem_reserve in the zone */
			for (j = i; j < MAX_NR_ZONES; j++) {
				if (zone->lowmem_reserve[j] > max)
					max = zone->lowmem_reserve[j];
			}

			/* we treat the high watermark as reserved pages. */
			max += high_wmark_pages(zone);

			if (max > zone->managed_pages)
				max = zone->managed_pages;

			pgdat->totalreserve_pages += max;

			reserve_pages += max;
		}
	}
	totalreserve_pages = reserve_pages;
}

/*
 * setup_per_zone_lowmem_reserve - called whenever
 *	sysctl_lowmem_reserve_ratio changes.  Ensures that each zone
 *	has a correct pages reserved value, so an adequate number of
 *	pages are left in the zone after a successful __alloc_pages().
 */
static void setup_per_zone_lowmem_reserve(void)
{
	struct pglist_data *pgdat;
	enum zone_type j, idx;

	for_each_online_pgdat(pgdat) {
		for (j = 0; j < MAX_NR_ZONES; j++) {
			struct zone *zone = pgdat->node_zones + j;
			unsigned long managed_pages = zone->managed_pages;

			zone->lowmem_reserve[j] = 0;

			idx = j;
			while (idx) {
				struct zone *lower_zone;

				idx--;

				if (sysctl_lowmem_reserve_ratio[idx] < 1)
					sysctl_lowmem_reserve_ratio[idx] = 1;

				lower_zone = pgdat->node_zones + idx;
				lower_zone->lowmem_reserve[j] = managed_pages /
					sysctl_lowmem_reserve_ratio[idx];
				managed_pages += lower_zone->managed_pages;
			}
		}
	}

	/* update totalreserve_pages */
	calculate_totalreserve_pages();
}

static void __setup_per_zone_wmarks(void)
{
	unsigned long pages_min = min_free_kbytes >> (PAGE_SHIFT - 10);
	unsigned long lowmem_pages = 0;
	struct zone *zone;
	unsigned long flags;

	/* Calculate total number of !ZONE_HIGHMEM pages */
	for_each_zone(zone) {
		if (!is_highmem(zone))
			lowmem_pages += zone->managed_pages;
	}

	for_each_zone(zone) {
		u64 tmp;

		spin_lock_irqsave(&zone->lock, flags);
		tmp = (u64)pages_min * zone->managed_pages;
		do_div(tmp, lowmem_pages);
		if (is_highmem(zone)) {
			/*
			 * __GFP_HIGH and PF_MEMALLOC allocations usually don't
			 * need highmem pages, so cap pages_min to a small
			 * value here.
			 *
			 * The WMARK_HIGH-WMARK_LOW and (WMARK_LOW-WMARK_MIN)
			 * deltas control asynch page reclaim, and so should
			 * not be capped for highmem.
			 */
			unsigned long min_pages;

			min_pages = zone->managed_pages / 1024;
			min_pages = clamp(min_pages, SWAP_CLUSTER_MAX, 128UL);
			zone->watermark[WMARK_MIN] = min_pages;
		} else {
			/*
			 * If it's a lowmem zone, reserve a number of pages
			 * proportionate to the zone's size.
			 */
			zone->watermark[WMARK_MIN] = tmp;
		}

		/*
		 * Set the kswapd watermarks distance according to the
		 * scale factor in proportion to available memory, but
		 * ensure a minimum size on small systems.
		 */
		tmp = max_t(u64, tmp >> 2,
			    mult_frac(zone->managed_pages,
				      watermark_scale_factor, 10000));

		zone->watermark[WMARK_LOW]  = min_wmark_pages(zone) + tmp;
		zone->watermark[WMARK_HIGH] = min_wmark_pages(zone) + tmp * 2;

		spin_unlock_irqrestore(&zone->lock, flags);
	}

	/* update totalreserve_pages */
	calculate_totalreserve_pages();
}

/**
 * setup_per_zone_wmarks - called when min_free_kbytes changes
 * or when memory is hot-{added|removed}
 *
 * Ensures that the watermark[min,low,high] values for each zone are set
 * correctly with respect to min_free_kbytes.
 */
void setup_per_zone_wmarks(void)
{
	mutex_lock(&zonelists_mutex);
	__setup_per_zone_wmarks();
	mutex_unlock(&zonelists_mutex);
}

/*
 * Initialise min_free_kbytes.
 *
 * For small machines we want it small (128k min).  For large machines
 * we want it large (64MB max).  But it is not linear, because network
 * bandwidth does not increase linearly with machine size.  We use
 *
 *	min_free_kbytes = 4 * sqrt(lowmem_kbytes), for better accuracy:
 *	min_free_kbytes = sqrt(lowmem_kbytes * 16)
 *
 * which yields
 *
 * 16MB:	512k
 * 32MB:	724k
 * 64MB:	1024k
 * 128MB:	1448k
 * 256MB:	2048k
 * 512MB:	2896k
 * 1024MB:	4096k
 * 2048MB:	5792k
 * 4096MB:	8192k
 * 8192MB:	11584k
 * 16384MB:	16384k
 */
int __meminit init_per_zone_wmark_min(void)
{
	unsigned long lowmem_kbytes;
	int new_min_free_kbytes;

	lowmem_kbytes = nr_free_buffer_pages() * (PAGE_SIZE >> 10);
	new_min_free_kbytes = int_sqrt(lowmem_kbytes * 16);

	if (new_min_free_kbytes > user_min_free_kbytes) {
		min_free_kbytes = new_min_free_kbytes;
		if (min_free_kbytes < 128)
			min_free_kbytes = 128;
		if (min_free_kbytes > 65536)
			min_free_kbytes = 65536;
	} else {
		pr_warn("min_free_kbytes is not updated to %d because user defined value %d is preferred\n",
				new_min_free_kbytes, user_min_free_kbytes);
	}
	setup_per_zone_wmarks();
	refresh_zone_stat_thresholds();
	setup_per_zone_lowmem_reserve();

#ifdef CONFIG_NUMA
	setup_min_unmapped_ratio();
	setup_min_slab_ratio();
#endif

	return 0;
}
core_initcall(init_per_zone_wmark_min)

/*
 * min_free_kbytes_sysctl_handler - just a wrapper around proc_dointvec() so
 *	that we can call two helper functions whenever min_free_kbytes
 *	changes.
 */
int min_free_kbytes_sysctl_handler(struct ctl_table *table, int write,
	void __user *buffer, size_t *length, loff_t *ppos)
{
	int rc;

	rc = proc_dointvec_minmax(table, write, buffer, length, ppos);
	if (rc)
		return rc;

	if (write) {
		user_min_free_kbytes = min_free_kbytes;
		setup_per_zone_wmarks();
	}
	return 0;
}

int watermark_scale_factor_sysctl_handler(struct ctl_table *table, int write,
	void __user *buffer, size_t *length, loff_t *ppos)
{
	int rc;

	rc = proc_dointvec_minmax(table, write, buffer, length, ppos);
	if (rc)
		return rc;

	if (write)
		setup_per_zone_wmarks();

	return 0;
}

#ifdef CONFIG_NUMA
static void setup_min_unmapped_ratio(void)
{
	pg_data_t *pgdat;
	struct zone *zone;

	for_each_online_pgdat(pgdat)
		pgdat->min_unmapped_pages = 0;

	for_each_zone(zone)
		zone->zone_pgdat->min_unmapped_pages += (zone->managed_pages *
				sysctl_min_unmapped_ratio) / 100;
}


int sysctl_min_unmapped_ratio_sysctl_handler(struct ctl_table *table, int write,
	void __user *buffer, size_t *length, loff_t *ppos)
{
	int rc;

	rc = proc_dointvec_minmax(table, write, buffer, length, ppos);
	if (rc)
		return rc;

	setup_min_unmapped_ratio();

	return 0;
}

static void setup_min_slab_ratio(void)
{
	pg_data_t *pgdat;
	struct zone *zone;

	for_each_online_pgdat(pgdat)
		pgdat->min_slab_pages = 0;

	for_each_zone(zone)
		zone->zone_pgdat->min_slab_pages += (zone->managed_pages *
				sysctl_min_slab_ratio) / 100;
}

int sysctl_min_slab_ratio_sysctl_handler(struct ctl_table *table, int write,
	void __user *buffer, size_t *length, loff_t *ppos)
{
	int rc;

	rc = proc_dointvec_minmax(table, write, buffer, length, ppos);
	if (rc)
		return rc;

	setup_min_slab_ratio();

	return 0;
}
#endif

/*
 * lowmem_reserve_ratio_sysctl_handler - just a wrapper around
 *	proc_dointvec() so that we can call setup_per_zone_lowmem_reserve()
 *	whenever sysctl_lowmem_reserve_ratio changes.
 *
 * The reserve ratio obviously has absolutely no relation with the
 * minimum watermarks. The lowmem reserve ratio can only make sense
 * if in function of the boot time zone sizes.
 */
int lowmem_reserve_ratio_sysctl_handler(struct ctl_table *table, int write,
	void __user *buffer, size_t *length, loff_t *ppos)
{
	proc_dointvec_minmax(table, write, buffer, length, ppos);
	setup_per_zone_lowmem_reserve();
	return 0;
}

/*
 * percpu_pagelist_fraction - changes the pcp->high for each zone on each
 * cpu.  It is the fraction of total pages in each zone that a hot per cpu
 * pagelist can have before it gets flushed back to buddy allocator.
 */
int percpu_pagelist_fraction_sysctl_handler(struct ctl_table *table, int write,
	void __user *buffer, size_t *length, loff_t *ppos)
{
	struct zone *zone;
	int old_percpu_pagelist_fraction;
	int ret;

	mutex_lock(&pcp_batch_high_lock);
	old_percpu_pagelist_fraction = percpu_pagelist_fraction;

	ret = proc_dointvec_minmax(table, write, buffer, length, ppos);
	if (!write || ret < 0)
		goto out;

	/* Sanity checking to avoid pcp imbalance */
	if (percpu_pagelist_fraction &&
	    percpu_pagelist_fraction < MIN_PERCPU_PAGELIST_FRACTION) {
		percpu_pagelist_fraction = old_percpu_pagelist_fraction;
		ret = -EINVAL;
		goto out;
	}

	/* No change? */
	if (percpu_pagelist_fraction == old_percpu_pagelist_fraction)
		goto out;

	for_each_populated_zone(zone) {
		unsigned int cpu;

		for_each_possible_cpu(cpu)
			pageset_set_high_and_batch(zone,
					per_cpu_ptr(zone->pageset, cpu));
	}
out:
	mutex_unlock(&pcp_batch_high_lock);
	return ret;
}

#ifdef CONFIG_NUMA
int hashdist = HASHDIST_DEFAULT;

static int __init set_hashdist(char *str)
{
	if (!str)
		return 0;
	hashdist = simple_strtoul(str, &str, 0);
	return 1;
}
__setup("hashdist=", set_hashdist);
#endif

#ifndef __HAVE_ARCH_RESERVED_KERNEL_PAGES
/*
 * Returns the number of pages that arch has reserved but
 * is not known to alloc_large_system_hash().
 */
static unsigned long __init arch_reserved_kernel_pages(void)
{
	return 0;
}
#endif

/*
 * allocate a large system hash table from bootmem
 * - it is assumed that the hash table must contain an exact power-of-2
 *   quantity of entries
 * - limit is the number of hash buckets, not the total allocation size
 */
void *__init alloc_large_system_hash(const char *tablename,
				     unsigned long bucketsize,
				     unsigned long numentries,
				     int scale,
				     int flags,
				     unsigned int *_hash_shift,
				     unsigned int *_hash_mask,
				     unsigned long low_limit,
				     unsigned long high_limit)
{
	unsigned long long max = high_limit;
	unsigned long log2qty, size;
	void *table = NULL;

	/* allow the kernel cmdline to have a say */
	if (!numentries) {
		/* round applicable memory size up to nearest megabyte */
		numentries = nr_kernel_pages;
		numentries -= arch_reserved_kernel_pages();

		/* It isn't necessary when PAGE_SIZE >= 1MB */
		if (PAGE_SHIFT < 20)
			numentries = round_up(numentries, (1<<20)/PAGE_SIZE);

		/* limit to 1 bucket per 2^scale bytes of low memory */
		if (scale > PAGE_SHIFT)
			numentries >>= (scale - PAGE_SHIFT);
		else
			numentries <<= (PAGE_SHIFT - scale);

		/* Make sure we've got at least a 0-order allocation.. */
		if (unlikely(flags & HASH_SMALL)) {
			/* Makes no sense without HASH_EARLY */
			WARN_ON(!(flags & HASH_EARLY));
			if (!(numentries >> *_hash_shift)) {
				numentries = 1UL << *_hash_shift;
				BUG_ON(!numentries);
			}
		} else if (unlikely((numentries * bucketsize) < PAGE_SIZE))
			numentries = PAGE_SIZE / bucketsize;
	}
	numentries = roundup_pow_of_two(numentries);

	/* limit allocation size to 1/16 total memory by default */
	if (max == 0) {
		max = ((unsigned long long)nr_all_pages << PAGE_SHIFT) >> 4;
		do_div(max, bucketsize);
	}
	max = min(max, 0x80000000ULL);

	if (numentries < low_limit)
		numentries = low_limit;
	if (numentries > max)
		numentries = max;

	log2qty = ilog2(numentries);

	do {
		size = bucketsize << log2qty;
		if (flags & HASH_EARLY)
			table = memblock_virt_alloc_nopanic(size, 0);
		else if (hashdist)
			table = __vmalloc(size, GFP_ATOMIC, PAGE_KERNEL);
		else {
			/*
			 * If bucketsize is not a power-of-two, we may free
			 * some pages at the end of hash table which
			 * alloc_pages_exact() automatically does
			 */
			if (get_order(size) < MAX_ORDER) {
				table = alloc_pages_exact(size, GFP_ATOMIC);
				kmemleak_alloc(table, size, 1, GFP_ATOMIC);
			}
		}
	} while (!table && size > PAGE_SIZE && --log2qty);

	if (!table)
		panic("Failed to allocate %s hash table\n", tablename);

	pr_info("%s hash table entries: %ld (order: %d, %lu bytes)\n",
		tablename, 1UL << log2qty, ilog2(size) - PAGE_SHIFT, size);

	if (_hash_shift)
		*_hash_shift = log2qty;
	if (_hash_mask)
		*_hash_mask = (1 << log2qty) - 1;

	return table;
}

/*
 * This function checks whether pageblock includes unmovable pages or not.
 * If @count is not zero, it is okay to include less @count unmovable pages
 *
 * PageLRU check without isolation or lru_lock could race so that
 * MIGRATE_MOVABLE block might include unmovable pages. It means you can't
 * expect this function should be exact.
 */
bool has_unmovable_pages(struct zone *zone, struct page *page, int count,
			 bool skip_hwpoisoned_pages)
{
	unsigned long pfn, iter, found;
	int mt;

	/*
	 * For avoiding noise data, lru_add_drain_all() should be called
	 * If ZONE_MOVABLE, the zone never contains unmovable pages
	 */
	if (zone_idx(zone) == ZONE_MOVABLE)
		return false;
	mt = get_pageblock_migratetype(page);
	if (mt == MIGRATE_MOVABLE || is_migrate_cma(mt))
		return false;

	pfn = page_to_pfn(page);
	for (found = 0, iter = 0; iter < pageblock_nr_pages; iter++) {
		unsigned long check = pfn + iter;

		if (!pfn_valid_within(check))
			continue;

		page = pfn_to_page(check);

		/*
		 * Hugepages are not in LRU lists, but they're movable.
		 * We need not scan over tail pages bacause we don't
		 * handle each tail page individually in migration.
		 */
		if (PageHuge(page)) {
			iter = round_up(iter + 1, 1<<compound_order(page)) - 1;
			continue;
		}

		/*
		 * We can't use page_count without pin a page
		 * because another CPU can free compound page.
		 * This check already skips compound tails of THP
		 * because their page->_refcount is zero at all time.
		 */
		if (!page_ref_count(page)) {
			if (PageBuddy(page))
				iter += (1 << page_order(page)) - 1;
			continue;
		}

		/*
		 * The HWPoisoned page may be not in buddy system, and
		 * page_count() is not 0.
		 */
		if (skip_hwpoisoned_pages && PageHWPoison(page))
			continue;

		if (!PageLRU(page))
			found++;
		/*
		 * If there are RECLAIMABLE pages, we need to check
		 * it.  But now, memory offline itself doesn't call
		 * shrink_node_slabs() and it still to be fixed.
		 */
		/*
		 * If the page is not RAM, page_count()should be 0.
		 * we don't need more check. This is an _used_ not-movable page.
		 *
		 * The problematic thing here is PG_reserved pages. PG_reserved
		 * is set to both of a memory hole page and a _used_ kernel
		 * page at boot.
		 */
		if (found > count)
			return true;
	}
	return false;
}

bool is_pageblock_removable_nolock(struct page *page)
{
	struct zone *zone;
	unsigned long pfn;

	/*
	 * We have to be careful here because we are iterating over memory
	 * sections which are not zone aware so we might end up outside of
	 * the zone but still within the section.
	 * We have to take care about the node as well. If the node is offline
	 * its NODE_DATA will be NULL - see page_zone.
	 */
	if (!node_online(page_to_nid(page)))
		return false;

	zone = page_zone(page);
	pfn = page_to_pfn(page);
	if (!zone_spans_pfn(zone, pfn))
		return false;

	return !has_unmovable_pages(zone, page, 0, true);
}

#if (defined(CONFIG_MEMORY_ISOLATION) && defined(CONFIG_COMPACTION)) || defined(CONFIG_CMA)

static unsigned long pfn_max_align_down(unsigned long pfn)
{
	return pfn & ~(max_t(unsigned long, MAX_ORDER_NR_PAGES,
			     pageblock_nr_pages) - 1);
}

static unsigned long pfn_max_align_up(unsigned long pfn)
{
	return ALIGN(pfn, max_t(unsigned long, MAX_ORDER_NR_PAGES,
				pageblock_nr_pages));
}

/* [start, end) must belong to a single zone. */
static int __alloc_contig_migrate_range(struct compact_control *cc,
					unsigned long start, unsigned long end)
{
	/* This function is based on compact_zone() from compaction.c. */
	unsigned long nr_reclaimed;
	unsigned long pfn = start;
	unsigned int tries = 0;
	int ret = 0;

	migrate_prep();

	while (pfn < end || !list_empty(&cc->migratepages)) {
		if (fatal_signal_pending(current)) {
			ret = -EINTR;
			break;
		}

		if (list_empty(&cc->migratepages)) {
			cc->nr_migratepages = 0;
			pfn = isolate_migratepages_range(cc, pfn, end);
			if (!pfn) {
				ret = -EINTR;
				break;
			}
			tries = 0;
		} else if (++tries == 5) {
			ret = ret < 0 ? ret : -EBUSY;
			break;
		}

		nr_reclaimed = reclaim_clean_pages_from_list(cc->zone,
							&cc->migratepages);
		cc->nr_migratepages -= nr_reclaimed;

		ret = migrate_pages(&cc->migratepages, alloc_migrate_target,
				    NULL, 0, cc->mode, MR_CMA);
	}
	if (ret < 0) {
		putback_movable_pages(&cc->migratepages);
		return ret;
	}
	return 0;
}

/**
 * alloc_contig_range() -- tries to allocate given range of pages
 * @start:	start PFN to allocate
 * @end:	one-past-the-last PFN to allocate
 * @migratetype:	migratetype of the underlaying pageblocks (either
 *			#MIGRATE_MOVABLE or #MIGRATE_CMA).  All pageblocks
 *			in range must have the same migratetype and it must
 *			be either of the two.
 *
 * The PFN range does not have to be pageblock or MAX_ORDER_NR_PAGES
 * aligned, however it's the caller's responsibility to guarantee that
 * we are the only thread that changes migrate type of pageblocks the
 * pages fall in.
 *
 * The PFN range must belong to a single zone.
 *
 * Returns zero on success or negative error code.  On success all
 * pages which PFN is in [start, end) are allocated for the caller and
 * need to be freed with free_contig_range().
 */
int alloc_contig_range(unsigned long start, unsigned long end,
		       unsigned migratetype)
{
	unsigned long outer_start, outer_end;
	unsigned int order;
	int ret = 0;

	struct compact_control cc = {
		.nr_migratepages = 0,
		.order = -1,
		.zone = page_zone(pfn_to_page(start)),
		.mode = MIGRATE_SYNC,
		.ignore_skip_hint = true,
	};
	INIT_LIST_HEAD(&cc.migratepages);

	/*
	 * What we do here is we mark all pageblocks in range as
	 * MIGRATE_ISOLATE.  Because pageblock and max order pages may
	 * have different sizes, and due to the way page allocator
	 * work, we align the range to biggest of the two pages so
	 * that page allocator won't try to merge buddies from
	 * different pageblocks and change MIGRATE_ISOLATE to some
	 * other migration type.
	 *
	 * Once the pageblocks are marked as MIGRATE_ISOLATE, we
	 * migrate the pages from an unaligned range (ie. pages that
	 * we are interested in).  This will put all the pages in
	 * range back to page allocator as MIGRATE_ISOLATE.
	 *
	 * When this is done, we take the pages in range from page
	 * allocator removing them from the buddy system.  This way
	 * page allocator will never consider using them.
	 *
	 * This lets us mark the pageblocks back as
	 * MIGRATE_CMA/MIGRATE_MOVABLE so that free pages in the
	 * aligned range but not in the unaligned, original range are
	 * put back to page allocator so that buddy can use them.
	 */

	ret = start_isolate_page_range(pfn_max_align_down(start),
				       pfn_max_align_up(end), migratetype,
				       false);
	if (ret)
		return ret;

	/*
	 * In case of -EBUSY, we'd like to know which page causes problem.
	 * So, just fall through. We will check it in test_pages_isolated().
	 */
	ret = __alloc_contig_migrate_range(&cc, start, end);
	if (ret && ret != -EBUSY)
		goto done;

	/*
	 * Pages from [start, end) are within a MAX_ORDER_NR_PAGES
	 * aligned blocks that are marked as MIGRATE_ISOLATE.  What's
	 * more, all pages in [start, end) are free in page allocator.
	 * What we are going to do is to allocate all pages from
	 * [start, end) (that is remove them from page allocator).
	 *
	 * The only problem is that pages at the beginning and at the
	 * end of interesting range may be not aligned with pages that
	 * page allocator holds, ie. they can be part of higher order
	 * pages.  Because of this, we reserve the bigger range and
	 * once this is done free the pages we are not interested in.
	 *
	 * We don't have to hold zone->lock here because the pages are
	 * isolated thus they won't get removed from buddy.
	 */

	lru_add_drain_all();
	drain_all_pages(cc.zone);

	order = 0;
	outer_start = start;
	while (!PageBuddy(pfn_to_page(outer_start))) {
		if (++order >= MAX_ORDER) {
			outer_start = start;
			break;
		}
		outer_start &= ~0UL << order;
	}

	if (outer_start != start) {
		order = page_order(pfn_to_page(outer_start));

		/*
		 * outer_start page could be small order buddy page and
		 * it doesn't include start page. Adjust outer_start
		 * in this case to report failed page properly
		 * on tracepoint in test_pages_isolated()
		 */
		if (outer_start + (1UL << order) <= start)
			outer_start = start;
	}

	/* Make sure the range is really isolated. */
	if (test_pages_isolated(outer_start, end, false)) {
		pr_info("%s: [%lx, %lx) PFNs busy\n",
			__func__, outer_start, end);
		ret = -EBUSY;
		goto done;
	}

	/* Grab isolated pages from freelists. */
	outer_end = isolate_freepages_range(&cc, outer_start, end);
	if (!outer_end) {
		ret = -EBUSY;
		goto done;
	}

	/* Free head and tail (if any) */
	if (start != outer_start)
		free_contig_range(outer_start, start - outer_start);
	if (end != outer_end)
		free_contig_range(end, outer_end - end);

done:
	undo_isolate_page_range(pfn_max_align_down(start),
				pfn_max_align_up(end), migratetype);
	return ret;
}

void free_contig_range(unsigned long pfn, unsigned nr_pages)
{
	unsigned int count = 0;

	for (; nr_pages--; pfn++) {
		struct page *page = pfn_to_page(pfn);

		count += page_count(page) != 1;
		__free_page(page);
	}
	WARN(count != 0, "%d pages are still in use!\n", count);
}
#endif

#ifdef CONFIG_MEMORY_HOTPLUG
/*
 * The zone indicated has a new number of managed_pages; batch sizes and percpu
 * page high values need to be recalulated.
 */
void __meminit zone_pcp_update(struct zone *zone)
{
	unsigned cpu;
	mutex_lock(&pcp_batch_high_lock);
	for_each_possible_cpu(cpu)
		pageset_set_high_and_batch(zone,
				per_cpu_ptr(zone->pageset, cpu));
	mutex_unlock(&pcp_batch_high_lock);
}
#endif

void zone_pcp_reset(struct zone *zone)
{
	unsigned long flags;
	int cpu;
	struct per_cpu_pageset *pset;

	/* avoid races with drain_pages()  */
	local_irq_save(flags);
	if (zone->pageset != &boot_pageset) {
		for_each_online_cpu(cpu) {
			pset = per_cpu_ptr(zone->pageset, cpu);
			drain_zonestat(zone, pset);
		}
		free_percpu(zone->pageset);
		zone->pageset = &boot_pageset;
	}
	local_irq_restore(flags);
}

#ifdef CONFIG_MEMORY_HOTREMOVE
/*
 * All pages in the range must be in a single zone and isolated
 * before calling this.
 */
void
__offline_isolated_pages(unsigned long start_pfn, unsigned long end_pfn)
{
	struct page *page;
	struct zone *zone;
	unsigned int order, i;
	unsigned long pfn;
	unsigned long flags;
	/* find the first valid pfn */
	for (pfn = start_pfn; pfn < end_pfn; pfn++)
		if (pfn_valid(pfn))
			break;
	if (pfn == end_pfn)
		return;
	zone = page_zone(pfn_to_page(pfn));
	spin_lock_irqsave(&zone->lock, flags);
	pfn = start_pfn;
	while (pfn < end_pfn) {
		if (!pfn_valid(pfn)) {
			pfn++;
			continue;
		}
		page = pfn_to_page(pfn);
		/*
		 * The HWPoisoned page may be not in buddy system, and
		 * page_count() is not 0.
		 */
		if (unlikely(!PageBuddy(page) && PageHWPoison(page))) {
			pfn++;
			SetPageReserved(page);
			continue;
		}

		BUG_ON(page_count(page));
		BUG_ON(!PageBuddy(page));
		order = page_order(page);
#ifdef CONFIG_DEBUG_VM
		pr_info("remove from free list %lx %d %lx\n",
			pfn, 1 << order, end_pfn);
#endif
		list_del(&page->lru);
		rmv_page_order(page);
		zone->free_area[order].nr_free--;
		for (i = 0; i < (1 << order); i++)
			SetPageReserved((page+i));
		pfn += (1 << order);
	}
	spin_unlock_irqrestore(&zone->lock, flags);
}
#endif

bool is_free_buddy_page(struct page *page)
{
	struct zone *zone = page_zone(page);
	unsigned long pfn = page_to_pfn(page);
	unsigned long flags;
	unsigned int order;

	spin_lock_irqsave(&zone->lock, flags);
	for (order = 0; order < MAX_ORDER; order++) {
		struct page *page_head = page - (pfn & ((1 << order) - 1));

		if (PageBuddy(page_head) && page_order(page_head) >= order)
			break;
	}
	spin_unlock_irqrestore(&zone->lock, flags);

	return order < MAX_ORDER;
}<|MERGE_RESOLUTION|>--- conflicted
+++ resolved
@@ -92,11 +92,7 @@
 #endif
 
 #ifdef CONFIG_GCC_PLUGIN_LATENT_ENTROPY
-<<<<<<< HEAD
-volatile u64 latent_entropy __latent_entropy;
-=======
 volatile unsigned long latent_entropy __latent_entropy;
->>>>>>> d06e622d
 EXPORT_SYMBOL(latent_entropy);
 #endif
 
@@ -3011,7 +3007,6 @@
 		filter &= ~SHOW_MEM_FILTER_NODES;
 
 	pr_warn("%s: ", current->comm);
-<<<<<<< HEAD
 
 	va_start(args, fmt);
 	vaf.fmt = fmt;
@@ -3021,17 +3016,6 @@
 
 	pr_cont(", mode:%#x(%pGg)\n", gfp_mask, &gfp_mask);
 
-=======
-
-	va_start(args, fmt);
-	vaf.fmt = fmt;
-	vaf.va = &args;
-	pr_cont("%pV", &vaf);
-	va_end(args);
-
-	pr_cont(", mode:%#x(%pGg)\n", gfp_mask, &gfp_mask);
-
->>>>>>> d06e622d
 	dump_stack();
 	if (!should_suppress_show_mem())
 		show_mem(filter);
@@ -3674,11 +3658,7 @@
 	/* Make sure we know about allocations which stall for too long */
 	if (time_after(jiffies, alloc_start + stall_timeout)) {
 		warn_alloc(gfp_mask,
-<<<<<<< HEAD
-			"page alloction stalls for %ums, order:%u\n",
-=======
 			"page allocation stalls for %ums, order:%u",
->>>>>>> d06e622d
 			jiffies_to_msecs(jiffies-alloc_start), order);
 		stall_timeout += 10 * HZ;
 	}
